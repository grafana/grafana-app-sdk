--- conflicted
+++ resolved
@@ -154,11 +154,7 @@
                     ├── types.spec.gen.ts
                     └── types.status.gen.ts
 
-<<<<<<< HEAD
 20 directories, 23 files
-=======
-21 directories, 24 files
->>>>>>> 5be5443b
 ```
 
 All of our generated go code lives in `pkg/generated`, and all the generated TypeScript lives in `plugin/src/generated`. 
@@ -186,11 +182,7 @@
 ├── manifestdata
     └── issuetrackerproject_manifest.go
 
-<<<<<<< HEAD
 3 directories, 7 files
-=======
-4 directories, 8 files
->>>>>>> 5be5443b
 ```
 
 The exported go types from our kind's `v1alpha1` schema definition are `issue_spec_gen.go` and `issue_status_gen.go`. 
