package router

import (
	"context"
<<<<<<< HEAD
	"fmt"
=======
	"net/url"
	"strings"
>>>>>>> 58cf07e5

	"github.com/grafana/grafana-app-sdk/logging"
	"github.com/grafana/grafana-plugin-sdk-go/backend"
	"go.opentelemetry.io/otel/attribute"
	"go.opentelemetry.io/otel/trace"
)

// MiddlewareFunc is a function that receives a HandlerFunc and returns another HandlerFunc.
// This allows one to intercept incoming request, before and after the actual handler execution.
type MiddlewareFunc func(HandlerFunc) HandlerFunc

// middleware interface is anything which implements a MiddlewareFunc named Middleware.
type middleware interface {
	Middleware(handlerFunc HandlerFunc) HandlerFunc
}

// Middleware allows MiddlewareFunc to implement the middleware interface.
func (m MiddlewareFunc) Middleware(handler HandlerFunc) HandlerFunc {
	return m(handler)
}

// CapturingSender is a backend.CallResourceResponseSender that captures the sent response,
// allowing other to tweak with it and send it afterwards.
type CapturingSender struct {
	Response *backend.CallResourceResponse
}

// Send captures the response res.
func (c *CapturingSender) Send(res *backend.CallResourceResponse) error {
	c.Response = res
	return nil
}

// NextFunc is the main function to call the downstream middleware when using a capturing middleware.
type NextFunc func(ctx context.Context) *backend.CallResourceResponse

// NewCapturingMiddleware creates a middleware
// that allows one to add behavior that affects both the request and the response of the call.
func NewCapturingMiddleware(f func(ctx context.Context, r *backend.CallResourceRequest, n NextFunc)) MiddlewareFunc {
	return func(handler HandlerFunc) HandlerFunc {
		return func(ctx context.Context, req *backend.CallResourceRequest, res backend.CallResourceResponseSender) {
			cs := &CapturingSender{}

			f(ctx, req, func(ctx context.Context) *backend.CallResourceResponse {
				// Execute downstream handlers, capturing the output
				handler(ctx, req, cs)
				return cs.Response
			})

			// Note the response here is mutable,
			// so the changes performed by the actual middleware func will be propagated upstream
			_ = res.Send(cs.Response)
		}
	}
}

<<<<<<< HEAD
// NewLoggingMiddleware returns a MiddleWareFunc which logs an INFO level message for each request,
// and injects the provided Logger into the context used downstream.
func NewLoggingMiddleware(logger logging.Logger) MiddlewareFunc {
	return func(handler HandlerFunc) HandlerFunc {
		return func(ctx context.Context, req *backend.CallResourceRequest, sender backend.CallResourceResponseSender) {
			logger.InfoContext(ctx, fmt.Sprintf("Handling %s request to path %s", req.Method, req.Path),
				"request.http.method", req.Method,
				"request.http.path", req.Path,
				"request.user", req.PluginContext.User.Name)

			handler(logging.Context(ctx, logger), req, sender)
		}
	}
=======
// NewTracingMiddleware returns a MiddlewareFunc which adds a tracing span for every request which lasts
// the duration of the request's handle time and includes all attributes which are a part of
// OpenTelemetry's Semantic Conventions for HTTP spans:
// https://github.com/open-telemetry/semantic-conventions/blob/main/docs/http/http-spans.md
func NewTracingMiddleware(tracer trace.Tracer) MiddlewareFunc {
	return NewCapturingMiddleware(func(ctx context.Context, req *backend.CallResourceRequest, next NextFunc) {
		ctx, span := tracer.Start(ctx, "middleware")
		defer span.End()
		routeInfo := MatchedRouteFromContext(ctx)

		resp := next(ctx)
		query := ""
		if u, err := url.Parse(req.URL); err == nil {
			query = u.RawQuery
		} else if s := strings.SplitN(req.URL, "?", 1); len(s) > 1 {
			// Fallback if URL can't be parsed
			query = s[1]
		}

		span.SetAttributes(
			attribute.Int("http.response.status_code", resp.Status),
			attribute.Int("http.request.body.size", len(req.Body)),
			attribute.Int("http.response.body.size", len(resp.Body)),
			attribute.String("http.request.method", req.Method),
			attribute.String("url.path", req.Path),
			attribute.String("url.query", query),
			attribute.String("http.route", routeInfo.Path))
	})
>>>>>>> 58cf07e5
}<|MERGE_RESOLUTION|>--- conflicted
+++ resolved
@@ -2,12 +2,9 @@
 
 import (
 	"context"
-<<<<<<< HEAD
 	"fmt"
-=======
 	"net/url"
 	"strings"
->>>>>>> 58cf07e5
 
 	"github.com/grafana/grafana-app-sdk/logging"
 	"github.com/grafana/grafana-plugin-sdk-go/backend"
@@ -64,7 +61,6 @@
 	}
 }
 
-<<<<<<< HEAD
 // NewLoggingMiddleware returns a MiddleWareFunc which logs an INFO level message for each request,
 // and injects the provided Logger into the context used downstream.
 func NewLoggingMiddleware(logger logging.Logger) MiddlewareFunc {
@@ -78,7 +74,8 @@
 			handler(logging.Context(ctx, logger), req, sender)
 		}
 	}
-=======
+}
+
 // NewTracingMiddleware returns a MiddlewareFunc which adds a tracing span for every request which lasts
 // the duration of the request's handle time and includes all attributes which are a part of
 // OpenTelemetry's Semantic Conventions for HTTP spans:
@@ -107,5 +104,4 @@
 			attribute.String("url.query", query),
 			attribute.String("http.route", routeInfo.Path))
 	})
->>>>>>> 58cf07e5
 }