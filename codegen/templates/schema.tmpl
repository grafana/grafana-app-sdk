--- conflicted
+++ resolved
@@ -10,27 +10,17 @@
 
 // schema is unexported to prevent accidental overwrites
 var (
-<<<<<<< HEAD
     schema{{.Kind}} = resource.NewSimpleSchema("{{.Group}}", "{{.Version}}", &{{.Kind}}{}, &{{.Kind}}List{}, resource.WithKind("{{.Kind}}"),
         resource.WithPlural("{{.Plural}}"), resource.WithScope(resource.{{.Scope}}Scope))
     kind{{.Kind}} = resource.Kind{
         Schema: schema{{.Kind}},
         Codecs: map[resource.KindEncoding]resource.Codec{
             resource.KindEncodingJSON: &{{.FuncPrefix}}JSONCodec{},
-=======
-    kindSchema = resource.NewSimpleSchema("{{.Group}}", "{{.Version}}", &{{.Kind}}{}, resource.WithKind("{{.Kind}}"),
-        resource.WithPlural("{{.Plural}}"), resource.WithScope(resource.{{.Scope}}Scope))
-    kind = resource.Kind{
-        Schema: kindSchema,
-        Codecs: map[resource.KindEncoding]resource.Codec{
-            resource.KindEncodingJSON: &JSONCodec{},
->>>>>>> af762e21
         },
     }
 )
 
 // Kind returns a resource.Kind for this Schema with a JSON codec
-<<<<<<< HEAD
 func {{.FuncPrefix}}Kind() resource.Kind {
     return kind{{.Kind}}
 }
@@ -41,17 +31,4 @@
 }
 
 // Interface compliance checks
-var _ resource.Schema = kind{{.Kind}}
-=======
-func Kind() resource.Kind {
-    return kind
-}
-
-// Schema returns a resource.SimpleSchema representation of {{.Kind}}
-func Schema() *resource.SimpleSchema {
-    return kindSchema
-}
-
-// Interface compliance checks
-var _ resource.Schema = kindSchema
->>>>>>> af762e21
+var _ resource.Schema = kind{{.Kind}}