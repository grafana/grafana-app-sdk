package main

import (
    "context"
	"fmt"
	"os"
	"strings"

	"github.com/grafana/grafana-app-sdk/k8s"
	"github.com/grafana/grafana-app-sdk/logging"
	"github.com/grafana/grafana-app-sdk/metrics"
	sdkPlugin "github.com/grafana/grafana-app-sdk/plugin"
	"github.com/grafana/grafana-app-sdk/plugin/kubeconfig"
	"github.com/grafana/grafana-app-sdk/resource"
	"github.com/grafana/grafana-plugin-sdk-go/backend"
	"github.com/grafana/grafana-plugin-sdk-go/backend/app"
	"github.com/grafana/grafana-plugin-sdk-go/backend/instancemgmt"
	"github.com/grafana/grafana-plugin-sdk-go/backend/log"
	"github.com/grafana/grafana-plugin-sdk-go/backend/tracing"
	"github.com/prometheus/client_golang/prometheus"
	"go.opentelemetry.io/otel/attribute"

    {{ $root := . }}
    {{ range .Resources }}{{if ne .APIResource nil }}
    {{ if $root.ResourcesAreVersioned }}{{.MachineName}} "{{$.Repo}}/{{$.APICodegenPath}}/resource/{{.MachineName}}/{{ $root.ToPackageName .Current}}"{{ else }}"{{$.Repo}}/{{$.APICodegenPath}}/resource/{{.MachineName}}"{{ end }}{{end}}
    {{end}}"{{.Repo}}/pkg/plugin"
)

const (
    pluginID = "{{.PluginID}}"
)

func main() {
	// Set the app-sdk logger to use the plugin-sdk logger
    logger := sdkPlugin.NewLogger(log.DefaultLogger.With("pluginID", pluginID))
	logger.Info("starting plugin", "pluginID", pluginID)
	logging.DefaultLogger = logger

	logger.Info("starting plugin", "pluginID", pluginID)

    // app.Manage handles the app plugin lifecycle
	if err := app.Manage(pluginID, newInstanceFactory(logger), app.ManageOpts{
		TracingOpts: tracing.Opts{
			CustomAttributes: []attribute.KeyValue{
				attribute.String("plugin.id", pluginID),
			},
		},
	}); err != nil {
		logger.Error("failed to initialize instance", "err", err)
		os.Exit(1)
	}

	logger.Info("plugin exited normally", "pluginID", pluginID)
	os.Exit(0)
}

//
// GENERATED EXAMPLE SERVICE CODE
// You may want to write your own PluginService code. This example code simply returns unexported 
// service variables for their associated GetX() methods, requiring the initializer to 
// properly set up the services when creating an instance of PluginService. 
// This code initializes each service to a resource.TypedStore for the appropriate schema. 
//

// PluginService implements plugin.Service
type PluginService struct { {{ range .Resources }}
    {{ .MachineName }}Service plugin.{{ .Kind }}Service{{ end }}
}
{{ range .Resources }}
// Get{{ .Kind }}Service returns a {{ .Kind }}Service
func (s *PluginService) Get{{ .Kind }}Service(ctx context.Context) (plugin.{{ .Kind }}Service, error) {
    return s.{{ .MachineName }}Service, nil
}
{{ end }}

// newInstanceFactory returns an app.InstanceFactoryFunc to be used with app.Manage
func newInstanceFactory(logger logging.Logger) app.InstanceFactoryFunc {
	return func(ctx context.Context, settings backend.AppInstanceSettings) (instancemgmt.Instance, error) {
        // Load the kubernetes config from the AppInstanceSettings
		kcfg := kubeconfig.NamespacedConfig{}
		err := kubeconfig.NewLoader().LoadFromSettings(settings, &kcfg)
		if err != nil {
            logger.Error("failed to load kubernetes config from settings", "err", err)
			return nil, err
		}

		// Create our client generator, using kubernetes as a store
		clientGenerator := k8s.NewClientRegistry(kcfg.RestConfig, k8s.ClientConfig{
			MetricsConfig: metrics.Config{
				Namespace: strings.ReplaceAll(pluginID, "-", "_"),
			},
		})
		prometheus.MustRegister(clientGenerator.PrometheusCollectors()...)

        // Create our PluginService, then assign values to the individual Kind service(s)
        svc := PluginService{}

		// Create stores for each Kind{{ range .Resources }}
<<<<<<< HEAD
        {{ .MachineName }}Store, err := resource.NewTypedStore[*{{ .MachineName }}.Object]({{ .MachineName }}.Kind(), clientGenerator)
=======
        {{ .MachineName }}Store, err := resource.NewTypedStore[*{{ .MachineName }}.{{ .Kind }}]({{ .MachineName }}.Kind(), clientGenerator)
>>>>>>> af762e21
        if err != nil {
            logger.Error("failed to create {{ .Kind }} store", "err", err)
            return nil, fmt.Errorf("failed to create {{ .Kind }} store: %w", err)
        }
        svc.{{ .MachineName }}Service = {{ .MachineName }}Store{{ end }}

        // Create the plugin, which allows for CallResource requests to it as an instancemgmt.Instance
        p, err := plugin.New(kcfg.Namespace, &svc)
        if err != nil {
            logger.Error("failed to create plugin instance", "err", err)
			return nil, fmt.Errorf("failed to create plugin instance: %w", err)
        }

		logger.Info("plugin instance provisioned successfully")
		return p, nil
	}
}<|MERGE_RESOLUTION|>--- conflicted
+++ resolved
@@ -96,11 +96,7 @@
         svc := PluginService{}
 
 		// Create stores for each Kind{{ range .Resources }}
-<<<<<<< HEAD
-        {{ .MachineName }}Store, err := resource.NewTypedStore[*{{ .MachineName }}.Object]({{ .MachineName }}.Kind(), clientGenerator)
-=======
         {{ .MachineName }}Store, err := resource.NewTypedStore[*{{ .MachineName }}.{{ .Kind }}]({{ .MachineName }}.Kind(), clientGenerator)
->>>>>>> af762e21
         if err != nil {
             logger.Error("failed to create {{ .Kind }} store", "err", err)
             return nil, fmt.Errorf("failed to create {{ .Kind }} store: %w", err)
