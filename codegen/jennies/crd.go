//nolint:goconst
package jennies

import (
	"context"
	"encoding/json"
	"fmt"
	"maps"
	"net/url"
	"strings"

	"cuelang.org/go/cue"
	"github.com/getkin/kin-openapi/openapi3"
	"github.com/grafana/codejen"
	"github.com/grafana/cog"

	"github.com/grafana/grafana-app-sdk/app"
	"github.com/grafana/grafana-app-sdk/codegen"
	"github.com/grafana/grafana-app-sdk/k8s"
)

// CRDOutputEncoder is a function which marshals an object into a desired output format
type CRDOutputEncoder func(any) ([]byte, error)

func CRDGenerator(encoder CRDOutputEncoder, extension string) codejen.OneToOne[codegen.Kind] {
	return &crdGenerator{
		outputEncoder:   encoder,
		outputExtension: extension,
	}
}

type crdGenerator struct {
	outputEncoder   CRDOutputEncoder
	outputExtension string
}

func (*crdGenerator) JennyName() string {
	return "CRD Generator"
}

func (c *crdGenerator) Generate(kind codegen.Kind) (*codejen.File, error) {
	props := kind.Properties()

	resource := customResourceDefinition{
		APIVersion: "apiextensions.k8s.io/v1",
		Kind:       "CustomResourceDefinition",
		Metadata: customResourceDefinitionMetadata{
			Name: fmt.Sprintf("%s.%s", props.PluralMachineName, props.Group),
		},
		Spec: k8s.CustomResourceDefinitionSpec{
			Group: props.Group,
			Scope: props.Scope,
			Names: k8s.CustomResourceDefinitionSpecNames{
				Kind:   props.Kind,
				Plural: props.PluralMachineName,
			},
			Versions: make([]k8s.CustomResourceDefinitionSpecVersion, 0),
		},
	}

	if kind.Properties().Conversion && kind.Properties().ConversionWebhookProps.URL != "" {
		webhookURL, err := url.Parse(kind.Properties().ConversionWebhookProps.URL)
		if err != nil {
			return nil, fmt.Errorf("invalid conversion webhook URL: %w", err)
		}
		resource.Spec.Conversion = &k8s.CustomResourceDefinitionSpecConversion{
			Strategy: "webhook",
			Webhook: &k8s.CustomResourceDefinitionSpecConversionWebhook{
				ConversionReviewVersions: []string{"v1"},
				ClientConfig: k8s.CustomResourceDefinitionClientConfig{
					URL: webhookURL.String(),
				},
			},
		}
	}

	for _, ver := range kind.Versions() {
		v, err := KindVersionToCRDSpecVersion(ver, kind.Properties().Kind, ver.Version == kind.Properties().Current)
		if err != nil {
			return nil, err
		}
		resource.Spec.Versions = append(resource.Spec.Versions, v)
	}

	contents, err := c.outputEncoder(resource)
	if err != nil {
		return nil, err
	}

	return codejen.NewFile(fmt.Sprintf("%s.%s.%s", kind.Properties().MachineName, kind.Properties().Group, c.outputExtension), contents, c), nil
}

func KindVersionToCRDSpecVersion(kv codegen.KindVersion, kindName string, stored bool) (k8s.CustomResourceDefinitionSpecVersion, error) {
<<<<<<< HEAD
	props, err := cueToCRDOpenAPI(kv.Schema, kindName)
=======
	props, err := CUEToCRDOpenAPI(kv.Schema, kindName)
>>>>>>> 33fca8e3
	if err != nil {
		return k8s.CustomResourceDefinitionSpecVersion{}, err
	}

	def := k8s.CustomResourceDefinitionSpecVersion{
		Name:    kv.Version,
		Served:  true,
		Storage: stored,
		Schema: map[string]any{
			"openAPIV3Schema": map[string]any{
				"properties": props,
				"required": []any{
					"spec",
				},
				"type": "object",
			},
		},
		Subresources: make(map[string]any),
	}
	if len(kv.SelectableFields) > 0 {
		sf := make([]k8s.CustomResourceDefinitionSelectableField, len(kv.SelectableFields))
		for i, field := range kv.SelectableFields {
			field = strings.Trim(field, " ")
			if field == "" {
				continue
			}
			if field[0] != '.' {
				field = fmt.Sprintf(".%s", field)
			}
			sf[i] = k8s.CustomResourceDefinitionSelectableField{
				JSONPath: field,
			}
		}
		def.SelectableFields = sf
	}

	if len(kv.AdditionalPrinterColumns) > 0 {
		apc := make([]k8s.CustomResourceDefinitionAdditionalPrinterColumn, len(kv.AdditionalPrinterColumns))
		for i, col := range kv.AdditionalPrinterColumns {
			apc[i] = k8s.CustomResourceDefinitionAdditionalPrinterColumn{
				Name:        col.Name,
				Type:        col.Type,
				Format:      col.Format,
				Description: col.Description,
				Priority:    col.Priority,
				JSONPath:    col.JSONPath,
			}
		}
		def.AdditionalPrinterColumns = apc
	}

	for k := range props {
		if k != "spec" {
			def.Subresources[k] = struct{}{}
		}
	}

	return def, nil
}

// customResourceDefinition differs from k8s.CustomResourceDefinition in that it doesn't use the metav1
// TypeMeta and CommonMeta, as those do not contain YAML tags and get improperly serialized to YAML.
// Since we don't need to use it with the kubernetes go-client, we don't need the extra functionality attached.
//
//nolint:lll
type customResourceDefinition struct {
	Kind       string                           `json:"kind,omitempty" yaml:"kind,omitempty" protobuf:"bytes,1,opt,name=kind"`
	APIVersion string                           `json:"apiVersion,omitempty" yaml:"apiVersion,omitempty" protobuf:"bytes,2,opt,name=apiVersion"`
	Metadata   customResourceDefinitionMetadata `json:"metadata,omitempty" yaml:"metadata,omitempty"`
	Spec       k8s.CustomResourceDefinitionSpec `json:"spec"`
}

type customResourceDefinitionMetadata struct {
	Name string `json:"name,omitempty" yaml:"name" protobuf:"bytes,1,opt,name=name"`
	// TODO: other fields as necessary for codegen
}

<<<<<<< HEAD
func cueToOpenAPIBytes(v cue.Value, name string) ([]byte, error) {
=======
const extKubernetesPreserveUnknownFields = "x-kubernetes-preserve-unknown-fields"

func CUEToCRDOpenAPI(v cue.Value, name string) (map[string]any, error) {
>>>>>>> 33fca8e3
	defpath := cue.MakePath(cue.Def(name))
	val := v.Context().CompileString(fmt.Sprintf("#%s: _", name))
	defsch := val.FillPath(defpath, v)
	codegenPipeline := cog.TypesFromSchema().
		CUEValue(name, defsch, cog.ForceEnvelope(name)).
		GenerateOpenAPI(cog.OpenAPIGenerationConfig{})
	files, err := codegenPipeline.Run(context.Background())
	if err != nil {
		return nil, err
	}
	// should only be one file
	if len(files) != 1 {
		return nil, fmt.Errorf("expected one OpenAPI definition but got %d", len(files))
<<<<<<< HEAD
	}
	return files[0].Data, nil
}

// TODO: once the CRD jenny uses a manifest, we can use the same process as the manifest jenny
func cueToCRDOpenAPI(v cue.Value, name string) (map[string]any, error) {
	defpath := cue.MakePath(cue.Def(name))
	val := v.Context().CompileString(fmt.Sprintf("#%s: _", name))
	defsch := val.FillPath(defpath, v)
	codegenPipeline := cog.TypesFromSchema().
		CUEValue(name, defsch, cog.ForceEnvelope(name)).
		GenerateOpenAPI(cog.OpenAPIGenerationConfig{})
	files, err := codegenPipeline.Run(context.Background())
	if err != nil {
		return nil, err
	}
	// should only be one file
	if len(files) != 1 {
		return nil, fmt.Errorf("expected one OpenAPI definition but got %d", len(files))
	}
	// Parse the JSON in the file into openAPI components
	doc, err := openapi3.NewLoader().LoadFromData(files[0].Data)
	if err != nil {
		return nil, err
	}
	converted, err := app.GetCRDOpenAPISchema(doc.Components, name)
	if err != nil {
		return nil, err
	}
	// Delete the "metadata" property
	delete(converted.Properties, "metadata")
	// Convert to JSON and then into a map
	j, err := json.MarshalIndent(converted.Properties, "", "  ")
	if err != nil {
		return nil, err
	}
	m := make(map[string]any)
	err = json.Unmarshal(j, &m)
	if err != nil {
		return nil, err
	}
	return m, nil
=======
	}
	// Parse the JSON in the file into openAPI components
	doc, err := openapi3.NewLoader().LoadFromData(files[0].Data)
	if err != nil {
		return nil, err
	}
	converted, err := GetCRDOpenAPISchema(doc.Components, name)
	if err != nil {
		return nil, err
	}
	// Delete the "metadata" property
	delete(converted.Properties, "metadata")
	// Convert to JSON and then into a map
	j, err := json.Marshal(converted.Properties)
	if err != nil {
		return nil, err
	}
	m := make(map[string]any)
	err = json.Unmarshal(j, &m)
	if err != nil {
		return nil, err
	}
	return m, nil
}

// GetCRDOpenAPISchema takes a Components object and a schema name, resolves all $ref references
// and handles recursive references by converting them to objects with x-kubernetes-preserve-unknown-fields set to true.
// It returns the resolved schema and any error encountered.
func GetCRDOpenAPISchema(components *openapi3.Components, schemaName string) (*openapi3.Schema, error) {
	if components == nil || components.Schemas == nil {
		return nil, fmt.Errorf("invalid components or schemas")
	}

	schema := components.Schemas[schemaName]
	if schema == nil {
		return nil, fmt.Errorf("schema %s not found", schemaName)
	}

	visited := make(map[string]bool)
	return resolveSchema(schema, components, visited)
}

//nolint:gocognit,funlen,gocritic
func resolveSchema(schema *openapi3.SchemaRef, components *openapi3.Components, visitedBefore map[string]bool) (*openapi3.Schema, error) {
	if schema == nil {
		return nil, nil
	}
	// copy visisted so referencing something in multiple places doesn't look like a cycle,
	// it's only a cycle if we visit it multiple times while recursing down
	visited := make(map[string]bool)
	maps.Copy(visited, visitedBefore)

	// If this is a reference, resolve it
	if schema.Ref != "" {
		refName := getRefName(schema.Ref)

		// Check if we've seen this reference before
		if visited[refName] {
			// We've found a cycle, return object with x-kubernetes-preserve-unknown-fields
			return &openapi3.Schema{
				Type:       &openapi3.Types{openapi3.TypeObject},
				Extensions: map[string]any{extKubernetesPreserveUnknownFields: true},
			}, nil
		}

		// Mark this reference as visited
		visited[refName] = true

		// Get the referenced schema
		refSchema := components.Schemas[refName]
		if refSchema == nil {
			return nil, fmt.Errorf("referenced schema %s not found", refName)
		}

		// Create a new visited map for this branch to avoid false positives in parallel branches
		branchVisited := make(map[string]bool)
		maps.Copy(branchVisited, visited)

		// Resolve the referenced schema
		resolved, err := resolveSchema(refSchema, components, branchVisited)
		if err != nil {
			return nil, fmt.Errorf("failed to resolve reference %s: %w", refName, err)
		}

		return resolved, nil
	}

	// Create a new schema to avoid modifying the original
	result := &openapi3.Schema{
		Type:                 schema.Value.Type,
		Format:               schema.Value.Format,
		Description:          schema.Value.Description,
		Default:              schema.Value.Default,
		Example:              schema.Value.Example,
		ExclusiveMin:         schema.Value.ExclusiveMin,
		ExclusiveMax:         schema.Value.ExclusiveMax,
		Min:                  schema.Value.Min,
		Max:                  schema.Value.Max,
		MultipleOf:           schema.Value.MultipleOf,
		MinLength:            schema.Value.MinLength,
		MaxLength:            schema.Value.MaxLength,
		Pattern:              schema.Value.Pattern,
		MinItems:             schema.Value.MinItems,
		MaxItems:             schema.Value.MaxItems,
		UniqueItems:          schema.Value.UniqueItems,
		MinProps:             schema.Value.MinProps,
		MaxProps:             schema.Value.MaxProps,
		Required:             schema.Value.Required,
		Enum:                 schema.Value.Enum,
		Title:                schema.Value.Title,
		AdditionalProperties: schema.Value.AdditionalProperties,
		Nullable:             schema.Value.Nullable,
		ReadOnly:             schema.Value.ReadOnly,
		WriteOnly:            schema.Value.WriteOnly,
		Extensions:           schema.Value.Extensions,
		AllOf:                make([]*openapi3.SchemaRef, 0),
		OneOf:                make([]*openapi3.SchemaRef, 0),
		AnyOf:                make([]*openapi3.SchemaRef, 0),
	}

	// Fix additionalProperties being an empty object for what kubernetes CRD's expect (using the `x-kubernetes-preserve-unknown-fields` extension)
	if result.AdditionalProperties.Has != nil || result.AdditionalProperties.Schema != nil {
		if result.AdditionalProperties.Schema != nil {
			// If there's a schema, resolve references and check if we need to transform this into a plain object with x-kubernetes-preserve-unknown-fields: true
			if result.AdditionalProperties.Schema.Ref != "" {
				resolved, err := resolveSchema(result.AdditionalProperties.Schema, components, visited)
				if err != nil {
					return nil, err
				}
				result.AdditionalProperties.Schema = openapi3.NewSchemaRef("", resolved)
			}
			// if the schema exists, there are no properties in it, and it's either an object or empty type ("additionalProperties":{"type":"object"} or "additionalProperties":{}),
			// set kubernetes' x-kubernetes-preserve-unknown-fields to true and remove the additionalProperties section
			if result.AdditionalProperties.Schema.Value != nil && len(result.AdditionalProperties.Schema.Value.Properties) == 0 && (result.AdditionalProperties.Schema.Value.Type.Is(openapi3.TypeObject) || result.AdditionalProperties.Schema.Value.Type == nil) {
				result.AdditionalProperties.Has = nil
				result.AdditionalProperties.Schema = nil
				if result.Extensions == nil {
					result.Extensions = make(map[string]any)
				}
				result.Extensions[extKubernetesPreserveUnknownFields] = true
			}
		} else if *result.AdditionalProperties.Has {
			// If AdditionalProperties.Schema is nil, then remove AdditionalProperties and set x-kubernetes-preserve-unknown-fields to true
			result.AdditionalProperties.Has = nil
			result.AdditionalProperties.Schema = nil
			if result.Extensions == nil {
				result.Extensions = make(map[string]any)
			}
			result.Extensions[extKubernetesPreserveUnknownFields] = true
		} else {
			result.AdditionalProperties.Has = nil
		}
	}

	// Resolve properties for objects
	if schema.Value.Properties != nil {
		result.Properties = make(map[string]*openapi3.SchemaRef)
		for name, prop := range schema.Value.Properties {
			resolved, err := resolveSchema(prop, components, visited)
			if err != nil {
				return nil, fmt.Errorf("failed to resolve property %s: %w", name, err)
			}
			result.Properties[name] = openapi3.NewSchemaRef("", resolved)
		}
	}

	// Resolve items for arrays
	if schema.Value.Items != nil {
		resolved, err := resolveSchema(schema.Value.Items, components, visited)
		if err != nil {
			return nil, fmt.Errorf("failed to resolve array items: %w", err)
		}
		result.Items = openapi3.NewSchemaRef("", resolved)
	}

	// Resolve AllOf schemas
	for _, s := range schema.Value.AllOf {
		resolved, err := resolveSchema(s, components, visited)
		if err != nil {
			return nil, fmt.Errorf("failed to resolve allOf schema: %w", err)
		}
		result.AllOf = append(result.AllOf, openapi3.NewSchemaRef("", resolved))
	}

	// Resolve OneOf schemas
	for _, s := range schema.Value.OneOf {
		resolved, err := resolveSchema(s, components, visited)
		if err != nil {
			return nil, fmt.Errorf("failed to resolve oneOf schema: %w", err)
		}
		result.OneOf = append(result.OneOf, openapi3.NewSchemaRef("", resolved))
	}

	// Resolve AnyOf schemas
	for _, s := range schema.Value.AnyOf {
		resolved, err := resolveSchema(s, components, visited)
		if err != nil {
			return nil, fmt.Errorf("failed to resolve anyOf schema: %w", err)
		}
		result.AnyOf = append(result.AnyOf, openapi3.NewSchemaRef("", resolved))
	}

	return result, nil
}

// getRefName extracts the schema name from a $ref string
func getRefName(ref string) string {
	parts := strings.Split(ref, "/")
	return parts[len(parts)-1]
>>>>>>> 33fca8e3
}<|MERGE_RESOLUTION|>--- conflicted
+++ resolved
@@ -5,7 +5,6 @@
 	"context"
 	"encoding/json"
 	"fmt"
-	"maps"
 	"net/url"
 	"strings"
 
@@ -91,11 +90,7 @@
 }
 
 func KindVersionToCRDSpecVersion(kv codegen.KindVersion, kindName string, stored bool) (k8s.CustomResourceDefinitionSpecVersion, error) {
-<<<<<<< HEAD
 	props, err := cueToCRDOpenAPI(kv.Schema, kindName)
-=======
-	props, err := CUEToCRDOpenAPI(kv.Schema, kindName)
->>>>>>> 33fca8e3
 	if err != nil {
 		return k8s.CustomResourceDefinitionSpecVersion{}, err
 	}
@@ -173,13 +168,7 @@
 	// TODO: other fields as necessary for codegen
 }
 
-<<<<<<< HEAD
 func cueToOpenAPIBytes(v cue.Value, name string) ([]byte, error) {
-=======
-const extKubernetesPreserveUnknownFields = "x-kubernetes-preserve-unknown-fields"
-
-func CUEToCRDOpenAPI(v cue.Value, name string) (map[string]any, error) {
->>>>>>> 33fca8e3
 	defpath := cue.MakePath(cue.Def(name))
 	val := v.Context().CompileString(fmt.Sprintf("#%s: _", name))
 	defsch := val.FillPath(defpath, v)
@@ -193,7 +182,6 @@
 	// should only be one file
 	if len(files) != 1 {
 		return nil, fmt.Errorf("expected one OpenAPI definition but got %d", len(files))
-<<<<<<< HEAD
 	}
 	return files[0].Data, nil
 }
@@ -226,7 +214,7 @@
 	// Delete the "metadata" property
 	delete(converted.Properties, "metadata")
 	// Convert to JSON and then into a map
-	j, err := json.MarshalIndent(converted.Properties, "", "  ")
+	j, err := json.Marshal(converted.Properties)
 	if err != nil {
 		return nil, err
 	}
@@ -236,215 +224,4 @@
 		return nil, err
 	}
 	return m, nil
-=======
-	}
-	// Parse the JSON in the file into openAPI components
-	doc, err := openapi3.NewLoader().LoadFromData(files[0].Data)
-	if err != nil {
-		return nil, err
-	}
-	converted, err := GetCRDOpenAPISchema(doc.Components, name)
-	if err != nil {
-		return nil, err
-	}
-	// Delete the "metadata" property
-	delete(converted.Properties, "metadata")
-	// Convert to JSON and then into a map
-	j, err := json.Marshal(converted.Properties)
-	if err != nil {
-		return nil, err
-	}
-	m := make(map[string]any)
-	err = json.Unmarshal(j, &m)
-	if err != nil {
-		return nil, err
-	}
-	return m, nil
-}
-
-// GetCRDOpenAPISchema takes a Components object and a schema name, resolves all $ref references
-// and handles recursive references by converting them to objects with x-kubernetes-preserve-unknown-fields set to true.
-// It returns the resolved schema and any error encountered.
-func GetCRDOpenAPISchema(components *openapi3.Components, schemaName string) (*openapi3.Schema, error) {
-	if components == nil || components.Schemas == nil {
-		return nil, fmt.Errorf("invalid components or schemas")
-	}
-
-	schema := components.Schemas[schemaName]
-	if schema == nil {
-		return nil, fmt.Errorf("schema %s not found", schemaName)
-	}
-
-	visited := make(map[string]bool)
-	return resolveSchema(schema, components, visited)
-}
-
-//nolint:gocognit,funlen,gocritic
-func resolveSchema(schema *openapi3.SchemaRef, components *openapi3.Components, visitedBefore map[string]bool) (*openapi3.Schema, error) {
-	if schema == nil {
-		return nil, nil
-	}
-	// copy visisted so referencing something in multiple places doesn't look like a cycle,
-	// it's only a cycle if we visit it multiple times while recursing down
-	visited := make(map[string]bool)
-	maps.Copy(visited, visitedBefore)
-
-	// If this is a reference, resolve it
-	if schema.Ref != "" {
-		refName := getRefName(schema.Ref)
-
-		// Check if we've seen this reference before
-		if visited[refName] {
-			// We've found a cycle, return object with x-kubernetes-preserve-unknown-fields
-			return &openapi3.Schema{
-				Type:       &openapi3.Types{openapi3.TypeObject},
-				Extensions: map[string]any{extKubernetesPreserveUnknownFields: true},
-			}, nil
-		}
-
-		// Mark this reference as visited
-		visited[refName] = true
-
-		// Get the referenced schema
-		refSchema := components.Schemas[refName]
-		if refSchema == nil {
-			return nil, fmt.Errorf("referenced schema %s not found", refName)
-		}
-
-		// Create a new visited map for this branch to avoid false positives in parallel branches
-		branchVisited := make(map[string]bool)
-		maps.Copy(branchVisited, visited)
-
-		// Resolve the referenced schema
-		resolved, err := resolveSchema(refSchema, components, branchVisited)
-		if err != nil {
-			return nil, fmt.Errorf("failed to resolve reference %s: %w", refName, err)
-		}
-
-		return resolved, nil
-	}
-
-	// Create a new schema to avoid modifying the original
-	result := &openapi3.Schema{
-		Type:                 schema.Value.Type,
-		Format:               schema.Value.Format,
-		Description:          schema.Value.Description,
-		Default:              schema.Value.Default,
-		Example:              schema.Value.Example,
-		ExclusiveMin:         schema.Value.ExclusiveMin,
-		ExclusiveMax:         schema.Value.ExclusiveMax,
-		Min:                  schema.Value.Min,
-		Max:                  schema.Value.Max,
-		MultipleOf:           schema.Value.MultipleOf,
-		MinLength:            schema.Value.MinLength,
-		MaxLength:            schema.Value.MaxLength,
-		Pattern:              schema.Value.Pattern,
-		MinItems:             schema.Value.MinItems,
-		MaxItems:             schema.Value.MaxItems,
-		UniqueItems:          schema.Value.UniqueItems,
-		MinProps:             schema.Value.MinProps,
-		MaxProps:             schema.Value.MaxProps,
-		Required:             schema.Value.Required,
-		Enum:                 schema.Value.Enum,
-		Title:                schema.Value.Title,
-		AdditionalProperties: schema.Value.AdditionalProperties,
-		Nullable:             schema.Value.Nullable,
-		ReadOnly:             schema.Value.ReadOnly,
-		WriteOnly:            schema.Value.WriteOnly,
-		Extensions:           schema.Value.Extensions,
-		AllOf:                make([]*openapi3.SchemaRef, 0),
-		OneOf:                make([]*openapi3.SchemaRef, 0),
-		AnyOf:                make([]*openapi3.SchemaRef, 0),
-	}
-
-	// Fix additionalProperties being an empty object for what kubernetes CRD's expect (using the `x-kubernetes-preserve-unknown-fields` extension)
-	if result.AdditionalProperties.Has != nil || result.AdditionalProperties.Schema != nil {
-		if result.AdditionalProperties.Schema != nil {
-			// If there's a schema, resolve references and check if we need to transform this into a plain object with x-kubernetes-preserve-unknown-fields: true
-			if result.AdditionalProperties.Schema.Ref != "" {
-				resolved, err := resolveSchema(result.AdditionalProperties.Schema, components, visited)
-				if err != nil {
-					return nil, err
-				}
-				result.AdditionalProperties.Schema = openapi3.NewSchemaRef("", resolved)
-			}
-			// if the schema exists, there are no properties in it, and it's either an object or empty type ("additionalProperties":{"type":"object"} or "additionalProperties":{}),
-			// set kubernetes' x-kubernetes-preserve-unknown-fields to true and remove the additionalProperties section
-			if result.AdditionalProperties.Schema.Value != nil && len(result.AdditionalProperties.Schema.Value.Properties) == 0 && (result.AdditionalProperties.Schema.Value.Type.Is(openapi3.TypeObject) || result.AdditionalProperties.Schema.Value.Type == nil) {
-				result.AdditionalProperties.Has = nil
-				result.AdditionalProperties.Schema = nil
-				if result.Extensions == nil {
-					result.Extensions = make(map[string]any)
-				}
-				result.Extensions[extKubernetesPreserveUnknownFields] = true
-			}
-		} else if *result.AdditionalProperties.Has {
-			// If AdditionalProperties.Schema is nil, then remove AdditionalProperties and set x-kubernetes-preserve-unknown-fields to true
-			result.AdditionalProperties.Has = nil
-			result.AdditionalProperties.Schema = nil
-			if result.Extensions == nil {
-				result.Extensions = make(map[string]any)
-			}
-			result.Extensions[extKubernetesPreserveUnknownFields] = true
-		} else {
-			result.AdditionalProperties.Has = nil
-		}
-	}
-
-	// Resolve properties for objects
-	if schema.Value.Properties != nil {
-		result.Properties = make(map[string]*openapi3.SchemaRef)
-		for name, prop := range schema.Value.Properties {
-			resolved, err := resolveSchema(prop, components, visited)
-			if err != nil {
-				return nil, fmt.Errorf("failed to resolve property %s: %w", name, err)
-			}
-			result.Properties[name] = openapi3.NewSchemaRef("", resolved)
-		}
-	}
-
-	// Resolve items for arrays
-	if schema.Value.Items != nil {
-		resolved, err := resolveSchema(schema.Value.Items, components, visited)
-		if err != nil {
-			return nil, fmt.Errorf("failed to resolve array items: %w", err)
-		}
-		result.Items = openapi3.NewSchemaRef("", resolved)
-	}
-
-	// Resolve AllOf schemas
-	for _, s := range schema.Value.AllOf {
-		resolved, err := resolveSchema(s, components, visited)
-		if err != nil {
-			return nil, fmt.Errorf("failed to resolve allOf schema: %w", err)
-		}
-		result.AllOf = append(result.AllOf, openapi3.NewSchemaRef("", resolved))
-	}
-
-	// Resolve OneOf schemas
-	for _, s := range schema.Value.OneOf {
-		resolved, err := resolveSchema(s, components, visited)
-		if err != nil {
-			return nil, fmt.Errorf("failed to resolve oneOf schema: %w", err)
-		}
-		result.OneOf = append(result.OneOf, openapi3.NewSchemaRef("", resolved))
-	}
-
-	// Resolve AnyOf schemas
-	for _, s := range schema.Value.AnyOf {
-		resolved, err := resolveSchema(s, components, visited)
-		if err != nil {
-			return nil, fmt.Errorf("failed to resolve anyOf schema: %w", err)
-		}
-		result.AnyOf = append(result.AnyOf, openapi3.NewSchemaRef("", resolved))
-	}
-
-	return result, nil
-}
-
-// getRefName extracts the schema name from a $ref string
-func getRefName(ref string) string {
-	parts := strings.Split(ref, "/")
-	return parts[len(parts)-1]
->>>>>>> 33fca8e3
 }