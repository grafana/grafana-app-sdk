//nolint:dupl
package jennies

import (
	"bytes"
	"encoding/json"
	"errors"
	"fmt"
	"go/format"
	"maps"
	"slices"
	"sort"
	"strings"

	"cuelang.org/go/cue"
	"github.com/grafana/codejen"
	"golang.org/x/tools/imports"
	"k8s.io/kube-openapi/pkg/spec3"

	"github.com/grafana/grafana-app-sdk/app"
	"github.com/grafana/grafana-app-sdk/app/appmanifest/v1alpha1"
	"github.com/grafana/grafana-app-sdk/app/appmanifest/v1alpha2"
	"github.com/grafana/grafana-app-sdk/codegen"
	"github.com/grafana/grafana-app-sdk/codegen/templates"

	"k8s.io/kube-openapi/pkg/validation/spec"
)

type ManifestOutputEncoder func(any) ([]byte, error)

// ManifestGenerator generates a JSON/YAML App Manifest.
type ManifestGenerator struct {
	Encoder        ManifestOutputEncoder
	FileExtension  string
	IncludeSchemas bool
	CRDCompatible  bool
}

func (*ManifestGenerator) JennyName() string {
	return "ManifestGenerator"
}

// Generate creates one or more codec go files for the provided Kind
// nolint:dupl
func (m *ManifestGenerator) Generate(appManifest codegen.AppManifest) (codejen.Files, error) {
	manifestData, err := buildManifestData(appManifest, m.IncludeSchemas)
	if err != nil {
		return nil, err
	}

	if manifestData.Group == "" {
		if len(manifestData.Versions) > 0 {
			// API Resource kinds that have no group are not allowed, error at this point
			return nil, fmt.Errorf("all APIResource kinds must have a non-empty group")
		}
		// No kinds, make an assumption for the group name
		manifestData.Group = fmt.Sprintf("%s.ext.grafana.com", manifestData.AppName)
	}

	// Whether or not the schema is CRD-compatible determines which version of AppManifest to use.
	// v1alpha1 has a `schema` section which is a CRD schema document.
	// v1alpha2 has a `schemas` section which is an OpenAPI schemas document.
	var manifestSpec any
	apiVersion := v1alpha2.GroupVersion
	if m.CRDCompatible {
		manifestSpec, err = v1alpha1.SpecFromManifestData(*manifestData)
		apiVersion = v1alpha1.GroupVersion
	} else {
		manifestSpec, err = v1alpha2.SpecFromManifestData(*manifestData)
	}
	if err != nil {
		return nil, err
	}

	// Make into kubernetes format
	output := make(map[string]any)
	output["apiVersion"] = apiVersion.String()
	output["kind"] = "AppManifest"
	output["metadata"] = map[string]string{
		"name": manifestData.AppName,
	}
	output["spec"] = manifestSpec

	files := make(codejen.Files, 0)
	out, err := m.Encoder(output)
	if err != nil {
		return nil, err
	}
	files = append(files, codejen.File{
		RelativePath: fmt.Sprintf("%s-manifest.%s", manifestData.AppName, m.FileExtension),
		Data:         out,
		From:         []codejen.NamedJenny{m},
	})

	return files, nil
}

type ManifestGoGenerator struct {
	Package        string
	ProjectRepo    string
	CodegenPath    string
	GroupByKind    bool
	IncludeSchemas bool
}

func (*ManifestGoGenerator) JennyName() string {
	return "ManifestGoGenerator"
}

func (g *ManifestGoGenerator) Generate(appManifest codegen.AppManifest) (codejen.Files, error) {
	manifestData, err := buildManifestData(appManifest, g.IncludeSchemas)
	if err != nil {
		return nil, err
	}

	if manifestData.Group == "" {
		if len(manifestData.Versions) > 0 {
			// API Resource kinds that have no group are not allowed, error at this point
			return nil, fmt.Errorf("all APIResource kinds must have a non-empty group")
		}
		// No kinds, make an assumption for the group name
		manifestData.Group = fmt.Sprintf("%s.ext.grafana.com", manifestData.AppName)
	}

	buf := bytes.Buffer{}
	err = templates.WriteManifestGoFile(templates.ManifestGoFileMetadata{
		Package:              g.Package,
		Repo:                 g.ProjectRepo,
		CodegenPath:          g.CodegenPath,
		KindsAreGrouped:      !g.GroupByKind,
		ManifestData:         *manifestData,
		CodegenManifestGroup: appManifest.Properties().Group,
	}, &buf)
	if err != nil {
		return nil, err
	}

	formatted, err := format.Source(buf.Bytes())
	if err != nil {
		return nil, err
	}

	formatted, err = imports.Process("", formatted, &imports.Options{
		Comments: true,
	})
	if err != nil {
		return nil, err
	}

	files := make(codejen.Files, 0)
	files = append(files, codejen.File{
		Data:         formatted,
		RelativePath: fmt.Sprintf("%s_manifest.go", appManifest.Properties().Group),
		From:         []codejen.NamedJenny{g},
	})

	return files, nil
}

//nolint:revive,gocognit
func buildManifestData(m codegen.AppManifest, includeSchemas bool) (*app.ManifestData, error) {
	manifest := app.ManifestData{
		AppName:  m.Properties().AppName,
		Group:    m.Properties().FullGroup,
		Versions: make([]app.ManifestVersion, 0),
	}

	manifest.AppName = m.Name()
	manifest.Group = m.Properties().FullGroup

	hasAnyValidation := false
	hasAnyMutation := false
	hasAnyConversion := false

	for _, version := range m.Versions() {
		ver := app.ManifestVersion{
			Name:   version.Name(),
			Served: version.Properties().Served,
			Kinds:  make([]app.ManifestVersionKind, len(version.Kinds())),
		}
		for i, kind := range version.Kinds() {
			if kind.Conversion {
				hasAnyConversion = true
			}

			mvkind, err := processKindVersion(kind, version.Name(), includeSchemas)
			if err != nil {
				return nil, err
			}
			if len(kind.Validation.Operations) > 0 {
				hasAnyValidation = true
			}
			if len(kind.Mutation.Operations) > 0 {
				hasAnyMutation = true
			}

			ver.Kinds[i] = mvkind
		}
		// routes
		routesAdditionalSchemas := make(map[string]spec.SchemaProps)
		if len(version.Routes().Namespaced) > 0 {
			ver.Routes.Namespaced = make(map[string]spec3.PathProps)
			for sourcePath, sourceMethodsMap := range version.Routes().Namespaced {
				targetPathProps, additional, err := buildPathPropsFromMethods(sourcePath, sourceMethodsMap) // TODO: additional schemas
				if err != nil {
					return nil, fmt.Errorf("custom routes error for namespaced path '%s' on version %s: %w", sourcePath, version.Name(), err)
				}
				ver.Routes.Namespaced[sourcePath] = targetPathProps
				if len(additional) > 0 {
					maps.Copy(routesAdditionalSchemas, additional)
				}
			}
		}
		if len(version.Routes().Cluster) > 0 {
			ver.Routes.Cluster = make(map[string]spec3.PathProps)
			for sourcePath, sourceMethodsMap := range version.Routes().Cluster {
				targetPathProps, additional, err := buildPathPropsFromMethods(sourcePath, sourceMethodsMap) // TODO: additional schemas
				if err != nil {
					return nil, fmt.Errorf("custom routes error for cluster path '%s' on version %s: %w", sourcePath, version.Name(), err)
				}
				ver.Routes.Cluster[sourcePath] = targetPathProps
				if len(additional) > 0 {
					maps.Copy(routesAdditionalSchemas, additional)
				}
			}
		}
		if len(routesAdditionalSchemas) > 0 {
			ver.Routes.Schemas = make(map[string]spec.Schema)
			for key, val := range routesAdditionalSchemas {
				ver.Routes.Schemas[key] = spec.Schema{
					SchemaProps: val,
				}
			}
		}
		manifest.Versions = append(manifest.Versions, ver)
	}

	if len(m.Properties().ExtraPermissions.AccessKinds) > 0 {
		perms := make([]app.KindPermission, len(m.Properties().ExtraPermissions.AccessKinds))
		for i, p := range m.Properties().ExtraPermissions.AccessKinds {
			perms[i] = app.KindPermission{
				Group:    p.Group,
				Resource: p.Resource,
				Actions:  toKindPermissionActions(p.Actions),
			}
		}
		manifest.ExtraPermissions = &app.Permissions{
			AccessKinds: perms,
		}
	}

	if m.Properties().OperatorURL != nil {
		webhooks := app.ManifestOperatorWebhookProperties{}
		if hasAnyConversion {
			webhooks.ConversionPath = "/convert"
		}
		if hasAnyValidation {
			webhooks.ValidationPath = "/validate"
		}
		if hasAnyMutation {
			webhooks.MutationPath = "/mutate"
		}
		manifest.Operator = &app.ManifestOperatorInfo{
			URL:      *m.Properties().OperatorURL,
			Webhooks: &webhooks,
		}
	}

	return &manifest, nil
}

type simpleOpenAPIDoc[T any] struct {
	Components struct {
		Schemas map[string]T `json:"schemas" yaml:"schemas"`
	} `json:"components" yaml:"components"`
}

//nolint:revive,funlen,unparam,gocognit
func processKindVersion(vk codegen.VersionedKind, version string, includeSchema bool) (app.ManifestVersionKind, error) {
	mver := app.ManifestVersionKind{
		Kind:       vk.Kind,
		Plural:     vk.PluralName,
		Scope:      vk.Scope,
		Conversion: vk.Conversion,
	}
	if len(vk.Mutation.Operations) > 0 {
		operations, err := sanitizeAdmissionOperations(vk.Mutation.Operations)
		if err != nil {
			return app.ManifestVersionKind{}, fmt.Errorf("mutation operations error: %w", err)
		}
		mver.Admission = &app.AdmissionCapabilities{
			Mutation: &app.MutationCapability{
				Operations: operations,
			},
		}
	}
	if len(vk.Validation.Operations) > 0 {
		if mver.Admission == nil {
			mver.Admission = &app.AdmissionCapabilities{}
		}
		operations, err := sanitizeAdmissionOperations(vk.Validation.Operations)
		if err != nil {
			return app.ManifestVersionKind{}, fmt.Errorf("validation operations error: %w", err)
		}
		mver.Admission.Validation = &app.ValidationCapability{
			Operations: operations,
		}
	}
	additionalSchemas := make(map[string]spec.SchemaProps)
	if len(vk.Routes) > 0 {
		mver.Routes = make(map[string]spec3.PathProps)
		for sourcePath, sourceMethodsMap := range vk.Routes {
			var targetPathProps spec3.PathProps
			var err error
			targetPathProps, additionalSchemas, err = buildPathPropsFromMethods(sourcePath, sourceMethodsMap)
			if err != nil {
				return app.ManifestVersionKind{}, fmt.Errorf("custom routes error for path '%s': %w", sourcePath, err)
			}
			mver.Routes[sourcePath] = targetPathProps
		}
	}
	// Only include CRD schemas if told to (there is a bug with recursive schemas and CRDs)
	if includeSchema {
		// Generate openAPI schemas for each non-definition field in the schema, then combine them into one OpenAPI document for the object
		// If we attempt to generate openAPI for the entire schema, definitions will be included (and listed as required fields)
		// for the object in the resulting OpenAPI document.
		// As a hack for making sure the top-level fields include `x-kubernetes-preserve-unknown-fields: true`,
		// we also convert the whole object to OpenAPI and check for additionalProperties
		oapiBytes, err := cueToOpenAPIBytes(vk.Schema, vk.Kind)
		if err != nil {
			return app.ManifestVersionKind{}, err
		}
		schemaProps := simpleOpenAPIDoc[map[string]any]{}
		err = json.Unmarshal(oapiBytes, &schemaProps)
		if err != nil {
			return app.ManifestVersionKind{}, err
		}
		if _, ok := schemaProps.Components.Schemas[vk.Kind]; !ok {
			return app.ManifestVersionKind{}, fmt.Errorf("schema for kind '%s' not found", vk.Kind)
		}
		uncastKindProps, ok := schemaProps.Components.Schemas[vk.Kind]["properties"]
		if !ok {
			return app.ManifestVersionKind{}, fmt.Errorf("schema for kind '%s' does not contain a 'properties' key", vk.Kind)
		}
		kindProps, ok := uncastKindProps.(map[string]any)
		if !ok {
			return app.ManifestVersionKind{}, fmt.Errorf("schema for kind '%s' properties is not a map", vk.Kind)
		}

		it, err := vk.Schema.Fields(cue.Optional(true))
		if err != nil {
			return app.ManifestVersionKind{}, err // TODO: wrap error
		}
		schemas := make(map[string]any)
		// Additional Schemas from custom routes
		for key, val := range additionalSchemas {
			schemas[key] = val
		}
		// Schemas from the kind schema
		props := make(map[string]any)
		for it.Next() {
			field := it.Selector().String()
			if field == "metadata" || field == "apiVersion" || field == "kind" {
				continue // skip metadata (and apiVersion/kind if they exist)
			}
			oapiBytes, err := cueToOpenAPIBytes(it.Value(), field)
			if err != nil {
				return app.ManifestVersionKind{}, err
			}
			oapiProps := simpleOpenAPIDoc[map[string]any]{}
			err = json.Unmarshal(oapiBytes, &oapiProps)
			if err != nil {
				return app.ManifestVersionKind{}, err
			}
			for k, v := range oapiProps.Components.Schemas {
				if entry, ok := kindProps[k]; ok {
					p, ok := entry.(map[string]any)
					if ok && p["additionalProperties"] != nil {
						v["additionalProperties"] = p["additionalProperties"]
					}
				}
				schemas[k] = v
			}
			props[field] = map[string]any{
				"$ref": "#/components/schemas/" + field,
			}
		}
		schemas[vk.Kind] = map[string]any{
			"properties": props,
			"required":   []string{"spec"},
		}
		mver.Schema, err = app.VersionSchemaFromMap(map[string]any{
			"components": map[string]any{
				"schemas": schemas,
			},
		}, vk.Kind)
		if err != nil {
			return app.ManifestVersionKind{}, fmt.Errorf("version schema error: %w", err)
		}
	}
	mver.SelectableFields = vk.SelectableFields
	return mver, nil
}

var validAdmissionOperations = map[codegen.KindAdmissionCapabilityOperation]app.AdmissionOperation{
	codegen.AdmissionCapabilityOperationAny:     app.AdmissionOperationAny,
	codegen.AdmissionCapabilityOperationConnect: app.AdmissionOperationConnect,
	codegen.AdmissionCapabilityOperationCreate:  app.AdmissionOperationCreate,
	codegen.AdmissionCapabilityOperationDelete:  app.AdmissionOperationDelete,
	codegen.AdmissionCapabilityOperationUpdate:  app.AdmissionOperationUpdate,
}

func sanitizeAdmissionOperations(operations []codegen.KindAdmissionCapabilityOperation) ([]app.AdmissionOperation, error) {
	sanitized := make([]app.AdmissionOperation, 0)
	for _, op := range operations {
		translated, ok := validAdmissionOperations[codegen.KindAdmissionCapabilityOperation(strings.ToUpper(string(op)))]
		if !ok {
			return nil, fmt.Errorf("invalid operation %q", op)
		}
		if translated == app.AdmissionOperationAny && len(operations) > 1 {
			return nil, fmt.Errorf("cannot use any ('*') operation alongside named operations")
		}
		sanitized = append(sanitized, translated)
	}
	return sanitized, nil
}

func toKindPermissionActions(actions []string) []app.KindPermissionAction {
	a := make([]app.KindPermissionAction, len(actions))
	for i, action := range actions {
		a[i] = app.KindPermissionAction(strings.ToLower(action))
	}
	return a
}

func buildPathPropsFromMethods(sourcePath string, sourceMethodsMap map[string]codegen.CustomRoute) (spec3.PathProps, map[string]spec.SchemaProps, error) {
	targetPathProps := spec3.PathProps{}
	additionalSchemas := make(map[string]spec.SchemaProps)
	for sourceMethod, sourceRoute := range sourceMethodsMap {
		upperMethod := strings.ToUpper(sourceMethod)
		if !slices.Contains([]string{"GET", "POST", "PUT", "DELETE", "PATCH"}, upperMethod) {
			return spec3.PathProps{}, nil, fmt.Errorf("unhandled HTTP method '%s' defined for custom route path '%s'", sourceMethod, sourcePath)
		}

		operationID := defaultRouteName(sourceMethod, sourcePath)
		if sourceRoute.Name != "" {
			operationID = sourceRoute.Name
		}

		targetParameters, err := cueSchemaToParameters(sourceRoute.Request.Query)
		if err != nil {
			return spec3.PathProps{}, nil, fmt.Errorf("error converting query schema for %s %s: %w", sourceMethod, sourcePath, err)
		}
		targetRequestBody, additional, err := cueSchemaToRequestBody(sourceRoute.Request.Body, operationID)
		if err != nil {
			return spec3.PathProps{}, nil, fmt.Errorf("error converting body schema for %s %s: %w", sourceMethod, sourcePath, err)
		}
<<<<<<< HEAD
		for k, v := range additional {
			additionalSchemas[k] = v
		}
		targetResponses, additional, err := cueSchemaToResponses(sourceRoute.Response.Schema, operationID)
=======
		targetResponses, err := customRouteResponseToSpec3Responses(sourceRoute.Response)
>>>>>>> 42a0d05d
		if err != nil {
			return spec3.PathProps{}, nil, fmt.Errorf("error converting response schema for %s %s: %w", sourceMethod, sourcePath, err)
		}
		for k, v := range additional {
			additionalSchemas[k] = v
		}

		targetOperation := &spec3.Operation{
			OperationProps: spec3.OperationProps{
				Summary:     "",
				Description: "",
				Parameters:  targetParameters,
				RequestBody: targetRequestBody,
				Responses:   targetResponses,
				OperationId: operationID,
			},
		}

		switch upperMethod {
		case "GET":
			targetPathProps.Get = targetOperation
		case "POST":
			targetPathProps.Post = targetOperation
		case "PUT":
			targetPathProps.Put = targetOperation
		case "DELETE":
			targetPathProps.Delete = targetOperation
		case "PATCH":
			targetPathProps.Patch = targetOperation
		}
	}
	j, _ := json.Marshal(targetPathProps)
	fmt.Println(string(j))
	return targetPathProps, additionalSchemas, nil
}

func cueSchemaToParameters(v cue.Value) ([]*spec3.Parameter, error) {
	if !v.Exists() {
		return nil, nil
	}
	if err := v.Err(); err != nil {
		return nil, fmt.Errorf("input CUE value for query params has error: %w", err)
	}

	schemaProps, _, err := cueSchemaToSpecSchemaProps(v, "")
	if err != nil {
		return nil, fmt.Errorf("error converting query param CUE schema to OpenAPI props: %w", err)
	}

	if schemaProps.Type == nil || !slices.Contains(schemaProps.Type, "object") || schemaProps.Properties == nil {
		return []*spec3.Parameter{}, nil
	}

	// Extract and sort property keys for deterministic order
	paramNames := make([]string, 0, len(schemaProps.Properties))
	for name := range schemaProps.Properties {
		paramNames = append(paramNames, name)
	}
	sort.Strings(paramNames)

	parameters := make([]*spec3.Parameter, 0, len(paramNames))
	// Iterate through sorted names
	for _, paramName := range paramNames {
		paramSchema := schemaProps.Properties[paramName] // Get schema using sorted name
		required := slices.Contains(schemaProps.Required, paramName)

		param := &spec3.Parameter{}
		param.Name = paramName
		param.In = "query"
		param.Description = paramSchema.Description
		param.Required = required
		param.Schema = &paramSchema
		parameters = append(parameters, param)
	}
	return parameters, nil
}

func cueSchemaToRequestBody(v cue.Value, refPrefix string) (*spec3.RequestBody, map[string]spec.SchemaProps, error) {
	if !v.Exists() {
		return nil, nil, nil
	}
	if err := v.Err(); err != nil {
		return nil, nil, fmt.Errorf("input CUE value for request body has error: %w", err)
	}

	schemaProps, additionalSchemas, err := cueSchemaToSpecSchemaProps(v, refPrefix)
	if err != nil {
		return nil, nil, fmt.Errorf("error converting request body CUE schema to OpenAPI props: %w", err)
	}

	requestBody := &spec3.RequestBody{
		RequestBodyProps: spec3.RequestBodyProps{
			Required:    len(schemaProps.Required) > 0,
			Description: schemaProps.Description,
			Content: map[string]*spec3.MediaType{
				"application/json": {
					MediaTypeProps: spec3.MediaTypeProps{
						Schema: &spec.Schema{SchemaProps: schemaProps},
					},
				},
			},
		},
	}
	return requestBody, additionalSchemas, nil
}

<<<<<<< HEAD
func cueSchemaToResponses(v cue.Value, refPrefix string) (*spec3.Responses, map[string]spec.SchemaProps, error) {
=======
func customRouteResponseToSpec3Responses(customRouteResponse codegen.CustomRouteResponse) (*spec3.Responses, error) {
	v := customRouteResponse.Schema
>>>>>>> 42a0d05d
	if !v.Exists() {
		return nil, nil, nil
	}
	if err := v.Err(); err != nil {
		return nil, nil, fmt.Errorf("input CUE value for response has error: %w", err)
	}
	if !customRouteResponse.Metadata.TypeMeta && (customRouteResponse.Metadata.ListMeta || customRouteResponse.Metadata.ObjectMeta) {
		return nil, fmt.Errorf("TypeMeta must be true if ObjectMeta or ListMeta is true")
	}

	schemaProps, additionalSchemas, err := cueSchemaToSpecSchemaProps(v, refPrefix)
	if err != nil {
		return nil, nil, fmt.Errorf("error converting response CUE schema to OpenAPI props: %w", err)
	}
	if customRouteResponse.Metadata.TypeMeta {
		schemaProps.Properties["apiVersion"] = apiVersionPropSchema
		schemaProps.Properties["kind"] = kindPropSchema
		schemaProps.Required = append(schemaProps.Required, "apiVersion", "kind")
	}
	if customRouteResponse.Metadata.ObjectMeta {
		if _, exists := schemaProps.Properties["metadata"]; exists {
			return nil, errors.New("response schema already contains 'metadata' key, cannot add ObjectMeta")
		}
		schemaProps.Properties["metadata"] = objectMetaPropSchema
		schemaProps.Required = append(schemaProps.Required, "metadata")
	} else if customRouteResponse.Metadata.ListMeta {
		if _, exists := schemaProps.Properties["metadata"]; exists {
			return nil, errors.New("response schema already contains 'metadata' key, cannot add ListMeta")
		}
		schemaProps.Properties["metadata"] = listMetaPropSchema
		schemaProps.Required = append(schemaProps.Required, "metadata")
	}

	response := spec3.Response{
		ResponseProps: spec3.ResponseProps{
			Description: "Default OK response",
			Content: map[string]*spec3.MediaType{
				"application/json": {
					MediaTypeProps: spec3.MediaTypeProps{
						Schema: &spec.Schema{SchemaProps: schemaProps},
					},
				},
			},
		},
		VendorExtensible: spec.VendorExtensible{
			Extensions: spec.Extensions{},
		},
	}

	responses := &spec3.Responses{
		ResponsesProps: spec3.ResponsesProps{
			Default: &response,
		},
	}
	return responses, additionalSchemas, nil
}

func findSchemaFallback(val cue.Value) (cue.Value, error) {
	if _, err := val.LookupPath(cue.MakePath(cue.Str("type"))).String(); err == nil {
		return val, nil
	}

	schemasPath := cue.MakePath(cue.Str("components"), cue.Str("schemas"))
	schemasVal := val.LookupPath(schemasPath)
	if !schemasVal.Exists() {
		return cue.Value{}, fmt.Errorf("no valid schema found")
	}

	it, err := schemasVal.Fields()
	if err != nil {
		return cue.Value{}, fmt.Errorf("error iterating schemas: %w", err)
	}

	var schemas []cue.Value
	for it.Next() {
		schemas = append(schemas, it.Value())
	}

	if len(schemas) == 0 {
		return cue.Value{}, fmt.Errorf("no schemas found")
	}
	if len(schemas) > 1 {
		return cue.Value{}, fmt.Errorf("multiple schemas found, expected single schema")
	}

	return schemas[0], nil
}

func cueSchemaToSpecSchemaProps(v cue.Value, refPrefix string) (spec.SchemaProps, map[string]spec.SchemaProps, error) {
	kindKey := "__APPSDKKIND__"
	oapiBytes, err := cueToOpenAPIBytes(v, kindKey)
	if err != nil {
		return spec.SchemaProps{}, nil, err
	}
	schemaProps := simpleOpenAPIDoc[spec.SchemaProps]{}
	err = json.Unmarshal(oapiBytes, &schemaProps)
	if err != nil {
		return spec.SchemaProps{}, nil, err
	}
	if _, ok := schemaProps.Components.Schemas[kindKey]; !ok {
		return spec.SchemaProps{}, nil, fmt.Errorf("schema for kind '%s' not found", kindKey)
	}
	schemas := make(map[string]spec.SchemaProps)
	response := prefixReferences(schemaProps.Components.Schemas[kindKey], refPrefix)
	delete(schemaProps.Components.Schemas, kindKey)
	for k, val := range schemaProps.Components.Schemas {
		schemas[k] = prefixReferences(val, refPrefix)
	}
	return response, schemas, nil
}

func prefixReferences(sch spec.SchemaProps, prefix string) spec.SchemaProps {
	if sch.Ref.String() != "" {
		ref := sch.Ref.String()
		parts := strings.Split(ref, "/")
		parts[len(parts)-1] = prefix + parts[len(parts)-1]
		sch.Ref = spec.MustCreateRef(strings.Join(parts, "/"))
	}
	for key, props := range sch.Properties {
		props.SchemaProps = prefixReferences(props.SchemaProps, key)
		sch.Properties[key] = props
	}
<<<<<<< HEAD
	return sch
}
=======

	return props, nil
}

var (
	kindPropSchema = spec.Schema{
		SchemaProps: spec.SchemaProps{
			Description: "Kind is a string value representing the REST resource this object represents. Servers may infer this from the endpoint the client submits requests to. Cannot be updated. In CamelCase. More info: https://git.k8s.io/community/contributors/devel/sig-architecture/api-conventions.md#types-kinds",
			Type:        []string{"string"},
			Format:      "",
		},
	}

	apiVersionPropSchema = spec.Schema{
		SchemaProps: spec.SchemaProps{
			Description: "APIVersion defines the versioned schema of this representation of an object. Servers should convert recognized schemas to the latest internal value, and may reject unrecognized values. More info: https://git.k8s.io/community/contributors/devel/sig-architecture/api-conventions.md#resources",
			Type:        []string{"string"},
			Format:      "",
		},
	}

	objectMetaPropSchema = spec.Schema{
		SchemaProps: spec.SchemaProps{
			Type: []string{"object"},
			Properties: map[string]spec.Schema{
				"namespace": {
					SchemaProps: spec.SchemaProps{
						Type: []string{"string"},
					},
				},
				"name": {
					SchemaProps: spec.SchemaProps{
						Type: []string{"string"},
					},
				},
				"generateName": {
					SchemaProps: spec.SchemaProps{
						Type: []string{"string"},
					},
				},
				"resourceVersion": {
					SchemaProps: spec.SchemaProps{
						Type: []string{"string"},
					},
				},
				"generation": {
					SchemaProps: spec.SchemaProps{
						Type:   []string{"integer"},
						Format: "int64",
					},
				},
				"uid": {
					SchemaProps: spec.SchemaProps{
						Type: []string{"string"},
					},
				},
				"selfLink": {
					SchemaProps: spec.SchemaProps{
						Type: []string{"string"},
					},
				},
				"creationTimestamp": {
					SchemaProps: spec.SchemaProps{
						Type:   []string{"string"},
						Format: "date-time",
					},
				},
				"deletionTimestamp": {
					SchemaProps: spec.SchemaProps{
						Type:   []string{"string"},
						Format: "date-time",
					},
				},
				"deletionGracePeriodSeconds": {
					SchemaProps: spec.SchemaProps{
						Type:   []string{"integer"},
						Format: "int64",
					},
				},
				"labels": {
					SchemaProps: spec.SchemaProps{
						Type: []string{"object"},
						AdditionalProperties: &spec.SchemaOrBool{
							Allows: true,
							Schema: &spec.Schema{
								SchemaProps: spec.SchemaProps{
									Type: []string{"string"},
								},
							},
						},
					},
				},
				"annotations": {
					SchemaProps: spec.SchemaProps{
						Type: []string{"object"},
						AdditionalProperties: &spec.SchemaOrBool{
							Allows: true,
							Schema: &spec.Schema{
								SchemaProps: spec.SchemaProps{
									Type: []string{"string"},
								},
							},
						},
					},
				},
				"ownerReferences": {
					SchemaProps: spec.SchemaProps{
						Type: []string{"array"},
						Items: &spec.SchemaOrArray{
							Schema: &spec.Schema{
								SchemaProps: spec.SchemaProps{
									Type: []string{"object"},
									Properties: map[string]spec.Schema{
										"apiVersion": {
											SchemaProps: spec.SchemaProps{
												Type: []string{"string"},
											},
										},
										"kind": {
											SchemaProps: spec.SchemaProps{
												Type: []string{"string"},
											},
										},
										"name": {
											SchemaProps: spec.SchemaProps{
												Type: []string{"string"},
											},
										},
										"uid": {
											SchemaProps: spec.SchemaProps{
												Type: []string{"string"},
											},
										},
										"controller": {
											SchemaProps: spec.SchemaProps{
												Type: []string{"boolean"},
											},
										},
										"blockOwnerDeletion": {
											SchemaProps: spec.SchemaProps{
												Type: []string{"boolean"},
											},
										},
									},
									Required: []string{"apiVersion", "kind", "name", "uid"},
								},
							},
						},
					},
				},
				"finalizers": {
					SchemaProps: spec.SchemaProps{
						Type: []string{"array"},
						Items: &spec.SchemaOrArray{
							Schema: &spec.Schema{
								SchemaProps: spec.SchemaProps{
									Type: []string{"string"},
								},
							},
						},
					},
				},
				"managedFields": {
					SchemaProps: spec.SchemaProps{
						Type: []string{"array"},
						Items: &spec.SchemaOrArray{
							Schema: &spec.Schema{
								SchemaProps: spec.SchemaProps{
									Type: []string{"object"},
									Properties: map[string]spec.Schema{
										"manager": {
											SchemaProps: spec.SchemaProps{
												Type: []string{"string"},
											},
										},
										"operation": {
											SchemaProps: spec.SchemaProps{
												Type: []string{"string"},
											},
										},
										"apiVersion": {
											SchemaProps: spec.SchemaProps{
												Type: []string{"string"},
											},
										},
										"time": {
											SchemaProps: spec.SchemaProps{
												Type:   []string{"string"},
												Format: "date-time",
											},
										},
										"fieldsType": {
											SchemaProps: spec.SchemaProps{
												Type: []string{"string"},
											},
										},
										"fieldsV1": {
											SchemaProps: spec.SchemaProps{
												Type: []string{"object"},
											},
										},
										"subresource": {
											SchemaProps: spec.SchemaProps{
												Type: []string{"string"},
											},
										},
									},
								},
							},
						},
					},
				},
			},
		},
		VendorExtensible: spec.VendorExtensible{
			Extensions: spec.Extensions{
				app.OpenAPIExtensionUsesKubernetesObjectMeta: true,
			},
		},
	}

	listMetaPropSchema = spec.Schema{
		SchemaProps: spec.SchemaProps{
			Type: []string{"object"},
			Properties: map[string]spec.Schema{
				"selfLink": {
					SchemaProps: spec.SchemaProps{
						Type: []string{"string"},
					},
				},
				"resourceVersion": {
					SchemaProps: spec.SchemaProps{
						Type: []string{"string"},
					},
				},
				"continue": {
					SchemaProps: spec.SchemaProps{
						Type: []string{"string"},
					},
				},
				"remainingItemCount": {
					SchemaProps: spec.SchemaProps{
						Type: []string{"integer"},
					},
				},
			},
		},
		VendorExtensible: spec.VendorExtensible{
			Extensions: spec.Extensions{
				app.OpenAPIExtensionUsesKubernetesListMeta: true,
			},
		},
	}
)
>>>>>>> 42a0d05d
<|MERGE_RESOLUTION|>--- conflicted
+++ resolved
@@ -455,14 +455,10 @@
 		if err != nil {
 			return spec3.PathProps{}, nil, fmt.Errorf("error converting body schema for %s %s: %w", sourceMethod, sourcePath, err)
 		}
-<<<<<<< HEAD
 		for k, v := range additional {
 			additionalSchemas[k] = v
 		}
-		targetResponses, additional, err := cueSchemaToResponses(sourceRoute.Response.Schema, operationID)
-=======
-		targetResponses, err := customRouteResponseToSpec3Responses(sourceRoute.Response)
->>>>>>> 42a0d05d
+		targetResponses, additional, err := customRouteResponseToSpec3Responses(sourceRoute.Response, operationID)
 		if err != nil {
 			return spec3.PathProps{}, nil, fmt.Errorf("error converting response schema for %s %s: %w", sourceMethod, sourcePath, err)
 		}
@@ -569,12 +565,8 @@
 	return requestBody, additionalSchemas, nil
 }
 
-<<<<<<< HEAD
-func cueSchemaToResponses(v cue.Value, refPrefix string) (*spec3.Responses, map[string]spec.SchemaProps, error) {
-=======
-func customRouteResponseToSpec3Responses(customRouteResponse codegen.CustomRouteResponse) (*spec3.Responses, error) {
+func customRouteResponseToSpec3Responses(customRouteResponse codegen.CustomRouteResponse, refPrefix string) (*spec3.Responses, map[string]spec.SchemaProps, error) {
 	v := customRouteResponse.Schema
->>>>>>> 42a0d05d
 	if !v.Exists() {
 		return nil, nil, nil
 	}
@@ -582,7 +574,7 @@
 		return nil, nil, fmt.Errorf("input CUE value for response has error: %w", err)
 	}
 	if !customRouteResponse.Metadata.TypeMeta && (customRouteResponse.Metadata.ListMeta || customRouteResponse.Metadata.ObjectMeta) {
-		return nil, fmt.Errorf("TypeMeta must be true if ObjectMeta or ListMeta is true")
+		return nil, nil, fmt.Errorf("TypeMeta must be true if ObjectMeta or ListMeta is true")
 	}
 
 	schemaProps, additionalSchemas, err := cueSchemaToSpecSchemaProps(v, refPrefix)
@@ -596,13 +588,13 @@
 	}
 	if customRouteResponse.Metadata.ObjectMeta {
 		if _, exists := schemaProps.Properties["metadata"]; exists {
-			return nil, errors.New("response schema already contains 'metadata' key, cannot add ObjectMeta")
+			return nil, nil, errors.New("response schema already contains 'metadata' key, cannot add ObjectMeta")
 		}
 		schemaProps.Properties["metadata"] = objectMetaPropSchema
 		schemaProps.Required = append(schemaProps.Required, "metadata")
 	} else if customRouteResponse.Metadata.ListMeta {
 		if _, exists := schemaProps.Properties["metadata"]; exists {
-			return nil, errors.New("response schema already contains 'metadata' key, cannot add ListMeta")
+			return nil, nil, errors.New("response schema already contains 'metadata' key, cannot add ListMeta")
 		}
 		schemaProps.Properties["metadata"] = listMetaPropSchema
 		schemaProps.Required = append(schemaProps.Required, "metadata")
@@ -697,12 +689,7 @@
 		props.SchemaProps = prefixReferences(props.SchemaProps, key)
 		sch.Properties[key] = props
 	}
-<<<<<<< HEAD
 	return sch
-}
-=======
-
-	return props, nil
 }
 
 var (
@@ -954,5 +941,4 @@
 			},
 		},
 	}
-)
->>>>>>> 42a0d05d
+)