--- conflicted
+++ resolved
@@ -58,7 +58,8 @@
                                                         "success",
                                                         "in_progress",
                                                         "failed"
-                                                    ]
+                                                    ],
+                                                    "type": "string"
                                                 }
                                             },
                                             "required": [
@@ -105,12 +106,8 @@
                                             "val3",
                                             "val4",
                                             "default"
-<<<<<<< HEAD
-                                        ]
-=======
                                         ],
                                         "type": "string"
->>>>>>> 33fca8e3
                                     },
                                     "field1": {
                                         "type": "string"
@@ -292,7 +289,8 @@
                                                         "success",
                                                         "in_progress",
                                                         "failed"
-                                                    ]
+                                                    ],
+                                                    "type": "string"
                                                 }
                                             },
                                             "required": [
