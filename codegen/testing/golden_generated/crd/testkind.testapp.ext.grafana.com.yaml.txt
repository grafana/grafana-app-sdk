--- conflicted
+++ resolved
@@ -56,10 +56,7 @@
                       - success
                       - in_progress
                       - failed
-<<<<<<< HEAD
-=======
-                      type: string
->>>>>>> 33fca8e3
+                      type: string
                   required:
                   - lastEvaluation
                   - state
@@ -127,10 +124,7 @@
                       - success
                       - in_progress
                       - failed
-<<<<<<< HEAD
-=======
-                      type: string
->>>>>>> 33fca8e3
+                      type: string
                   required:
                   - lastEvaluation
                   - state
@@ -197,10 +191,7 @@
                       - success
                       - in_progress
                       - failed
-<<<<<<< HEAD
-=======
-                      type: string
->>>>>>> 33fca8e3
+                      type: string
                   required:
                   - lastEvaluation
                   - state
