--- conflicted
+++ resolved
@@ -52,10 +52,7 @@
                       - success
                       - in_progress
                       - failed
-<<<<<<< HEAD
-=======
-                      type: string
->>>>>>> 33fca8e3
+                      type: string
                   required:
                   - lastEvaluation
                   - state
@@ -89,10 +86,7 @@
                 - val3
                 - val4
                 - default
-<<<<<<< HEAD
-=======
-                type: string
->>>>>>> 33fca8e3
+                type: string
               field1:
                 type: string
               floatField:
@@ -225,10 +219,7 @@
                       - success
                       - in_progress
                       - failed
-<<<<<<< HEAD
-=======
-                      type: string
->>>>>>> 33fca8e3
+                      type: string
                   required:
                   - lastEvaluation
                   - state
