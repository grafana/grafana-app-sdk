<<<<<<< HEAD
package v1

// TestKind2Status defines model for TestKind2Status.
// +k8s:openapi-gen=true
type TestKind2Status = map[string]interface{}
=======
// Code generated - EDITING IS FUTILE. DO NOT EDIT.

package v1

// +k8s:openapi-gen=true
type TestKind2statusOperatorState struct {
	// lastEvaluation is the ResourceVersion last evaluated
	LastEvaluation string `json:"lastEvaluation"`
	// state describes the state of the lastEvaluation.
	// It is limited to three possible states for machine evaluation.
	State TestKind2StatusOperatorStateState `json:"state"`
	// descriptiveState is an optional more descriptive state field which has no requirements on format
	DescriptiveState *string `json:"descriptiveState,omitempty"`
	// details contains any extra information that is operator-specific
	Details map[string]any `json:"details,omitempty"`
}

// NewTestKind2statusOperatorState creates a new TestKind2statusOperatorState object.
func NewTestKind2statusOperatorState() *TestKind2statusOperatorState {
	return &TestKind2statusOperatorState{}
}

// +k8s:openapi-gen=true
type TestKind2Status struct {
	// operatorStates is a map of operator ID to operator state evaluations.
	// Any operator which consumes this kind SHOULD add its state evaluation information to this field.
	OperatorStates map[string]TestKind2statusOperatorState `json:"operatorStates,omitempty"`
	// additionalFields is reserved for future use
	AdditionalFields map[string]any `json:"additionalFields,omitempty"`
}

// NewTestKind2Status creates a new TestKind2Status object.
func NewTestKind2Status() *TestKind2Status {
	return &TestKind2Status{}
}

// +k8s:openapi-gen=true
type TestKind2StatusOperatorStateState string

const (
	StatusOperatorStateStateSuccess    TestKind2StatusOperatorStateState = "success"
	StatusOperatorStateStateInProgress TestKind2StatusOperatorStateState = "in_progress"
	StatusOperatorStateStateFailed     TestKind2StatusOperatorStateState = "failed"
)
>>>>>>> 2b5eb535
<|MERGE_RESOLUTION|>--- conflicted
+++ resolved
@@ -1,52 +1,3 @@
-<<<<<<< HEAD
-package v1
-
-// TestKind2Status defines model for TestKind2Status.
-// +k8s:openapi-gen=true
-type TestKind2Status = map[string]interface{}
-=======
 // Code generated - EDITING IS FUTILE. DO NOT EDIT.
 
-package v1
-
-// +k8s:openapi-gen=true
-type TestKind2statusOperatorState struct {
-	// lastEvaluation is the ResourceVersion last evaluated
-	LastEvaluation string `json:"lastEvaluation"`
-	// state describes the state of the lastEvaluation.
-	// It is limited to three possible states for machine evaluation.
-	State TestKind2StatusOperatorStateState `json:"state"`
-	// descriptiveState is an optional more descriptive state field which has no requirements on format
-	DescriptiveState *string `json:"descriptiveState,omitempty"`
-	// details contains any extra information that is operator-specific
-	Details map[string]any `json:"details,omitempty"`
-}
-
-// NewTestKind2statusOperatorState creates a new TestKind2statusOperatorState object.
-func NewTestKind2statusOperatorState() *TestKind2statusOperatorState {
-	return &TestKind2statusOperatorState{}
-}
-
-// +k8s:openapi-gen=true
-type TestKind2Status struct {
-	// operatorStates is a map of operator ID to operator state evaluations.
-	// Any operator which consumes this kind SHOULD add its state evaluation information to this field.
-	OperatorStates map[string]TestKind2statusOperatorState `json:"operatorStates,omitempty"`
-	// additionalFields is reserved for future use
-	AdditionalFields map[string]any `json:"additionalFields,omitempty"`
-}
-
-// NewTestKind2Status creates a new TestKind2Status object.
-func NewTestKind2Status() *TestKind2Status {
-	return &TestKind2Status{}
-}
-
-// +k8s:openapi-gen=true
-type TestKind2StatusOperatorStateState string
-
-const (
-	StatusOperatorStateStateSuccess    TestKind2StatusOperatorStateState = "success"
-	StatusOperatorStateStateInProgress TestKind2StatusOperatorStateState = "in_progress"
-	StatusOperatorStateStateFailed     TestKind2StatusOperatorStateState = "failed"
-)
->>>>>>> 2b5eb535
+package v1