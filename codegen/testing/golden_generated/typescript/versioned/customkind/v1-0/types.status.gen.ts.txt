--- conflicted
+++ resolved
@@ -1,36 +1,9 @@
 // Code generated - EDITING IS FUTILE. DO NOT EDIT.
 
-export interface OperatorState {
-	// lastEvaluation is the ResourceVersion last evaluated
-	lastEvaluation: string;
-	// state describes the state of the lastEvaluation.
-	// It is limited to three possible states for machine evaluation.
-	state: "success" | "in_progress" | "failed";
-	// descriptiveState is an optional more descriptive state field which has no requirements on format
-	descriptiveState?: string;
-	// details contains any extra information that is operator-specific
-	details?: Record<string, any>;
-}
-
-export const defaultOperatorState = (): OperatorState => ({
-	lastEvaluation: "",
-	state: "success",
-});
-
 export interface Status {
-<<<<<<< HEAD
-  statusField1: string;
-}
-=======
 	statusField1: string;
-	// operatorStates is a map of operator ID to operator state evaluations.
-	// Any operator which consumes this kind SHOULD add its state evaluation information to this field.
-	operatorStates?: Record<string, OperatorState>;
-	// additionalFields is reserved for future use
-	additionalFields?: Record<string, any>;
 }
 
 export const defaultStatus = (): Status => ({
 	statusField1: "",
 });
->>>>>>> 2b5eb535
