--- conflicted
+++ resolved
@@ -223,10 +223,5 @@
                     required:
                         - statusField1
                     type: object
-<<<<<<< HEAD
-          conversion: false
-=======
-                    x-kubernetes-preserve-unknown-fields: true
               conversion: false
-    preferredVersion: ""
->>>>>>> 03cb2beb
+    preferredVersion: ""