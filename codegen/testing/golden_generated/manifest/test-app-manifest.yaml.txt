apiVersion: apps.grafana.com/v1alpha1
kind: AppManifest
metadata:
  name: test-app
spec:
  appName: test-app
  extraPermissions:
    accessKinds:
    - actions:
      - get
      - list
      - watch
      group: foo.bar
      resource: foos
  group: testapp.ext.grafana.com
  operator:
    url: https://foo.bar:8443
    webhooks:
      conversionPath: /convert
      mutationPath: /mutate
      validationPath: /validate
<<<<<<< HEAD
=======
  preferredVersion: ""
>>>>>>> 33fca8e3
  versions:
  - kinds:
    - admission:
        validation:
          operations:
          - CREATE
          - UPDATE
      conversion: true
      kind: TestKind
      plural: TestKinds
      schema:
        spec:
          properties:
            stringField:
              type: string
          required:
          - stringField
          type: object
        status:
          properties:
            additionalFields:
              description: additionalFields is reserved for future use
              type: object
              x-kubernetes-preserve-unknown-fields: true
            operatorStates:
              additionalProperties:
                properties:
                  descriptiveState:
                    description: descriptiveState is an optional more descriptive
                      state field which has no requirements on format
                    type: string
                  details:
                    description: details contains any extra information that is operator-specific
                    type: object
                    x-kubernetes-preserve-unknown-fields: true
                  lastEvaluation:
                    description: lastEvaluation is the ResourceVersion last evaluated
                    type: string
                  state:
                    description: |-
                      state describes the state of the lastEvaluation.
                      It is limited to three possible states for machine evaluation.
                    enum:
                    - success
                    - in_progress
                    - failed
<<<<<<< HEAD
=======
                    type: string
>>>>>>> 33fca8e3
                required:
                - lastEvaluation
                - state
                type: object
              description: |-
                operatorStates is a map of operator ID to operator state evaluations.
                Any operator which consumes this kind SHOULD add its state evaluation information to this field.
              type: object
          type: object
      scope: Namespaced
    - conversion: false
      kind: TestKind2
      plural: TestKind2s
      schema:
        spec:
          properties:
            testField:
              type: string
          required:
          - testField
          type: object
        status:
          properties:
            additionalFields:
              description: additionalFields is reserved for future use
              type: object
              x-kubernetes-preserve-unknown-fields: true
            operatorStates:
              additionalProperties:
                properties:
                  descriptiveState:
                    description: descriptiveState is an optional more descriptive
                      state field which has no requirements on format
                    type: string
                  details:
                    description: details contains any extra information that is operator-specific
                    type: object
                    x-kubernetes-preserve-unknown-fields: true
                  lastEvaluation:
                    description: lastEvaluation is the ResourceVersion last evaluated
                    type: string
                  state:
                    description: |-
                      state describes the state of the lastEvaluation.
                      It is limited to three possible states for machine evaluation.
                    enum:
                    - success
                    - in_progress
                    - failed
<<<<<<< HEAD
=======
                    type: string
>>>>>>> 33fca8e3
                required:
                - lastEvaluation
                - state
                type: object
              description: |-
                operatorStates is a map of operator ID to operator state evaluations.
                Any operator which consumes this kind SHOULD add its state evaluation information to this field.
              type: object
          type: object
      scope: Namespaced
    name: v1
    served: true
  - kinds:
    - admission:
        mutation:
          operations:
          - CREATE
          - UPDATE
        validation:
          operations:
          - CREATE
          - UPDATE
      conversion: true
      kind: TestKind
      plural: TestKinds
      schema:
        spec:
          properties:
            intField:
              type: integer
            stringField:
              type: string
            timeField:
              format: date-time
              type: string
          required:
          - stringField
          - intField
          - timeField
          type: object
        status:
          properties:
            additionalFields:
              description: additionalFields is reserved for future use
              type: object
              x-kubernetes-preserve-unknown-fields: true
            operatorStates:
              additionalProperties:
                properties:
                  descriptiveState:
                    description: descriptiveState is an optional more descriptive
                      state field which has no requirements on format
                    type: string
                  details:
                    description: details contains any extra information that is operator-specific
                    type: object
                    x-kubernetes-preserve-unknown-fields: true
                  lastEvaluation:
                    description: lastEvaluation is the ResourceVersion last evaluated
                    type: string
                  state:
                    description: |-
                      state describes the state of the lastEvaluation.
                      It is limited to three possible states for machine evaluation.
                    enum:
                    - success
                    - in_progress
                    - failed
<<<<<<< HEAD
=======
                    type: string
>>>>>>> 33fca8e3
                required:
                - lastEvaluation
                - state
                type: object
              description: |-
                operatorStates is a map of operator ID to operator state evaluations.
                Any operator which consumes this kind SHOULD add its state evaluation information to this field.
              type: object
          type: object
      scope: Namespaced
    name: v2
    served: true
  - kinds:
    - admission:
        mutation:
          operations:
          - CREATE
          - UPDATE
        validation:
          operations:
          - CREATE
          - UPDATE
      conversion: true
      kind: TestKind
      plural: TestKinds
      routes:
        /reconcile:
          post:
            operationId: PostReconcile
            requestBody:
              content:
                application/json:
                  schema:
                    properties:
                      force:
                        default: false
                        type: boolean
                      reason:
                        type: string
                    required:
                    - force
                    type: object
              required: true
            responses:
              default:
                content:
                  application/json:
                    schema:
                      properties:
                        message:
                          type: string
                        status:
                          enum:
                          - success
                          - failure
                          type: string
                      required:
                      - status
                      - message
                      type: object
                description: Default OK response
        /search:
          get:
            operationId: searchTestkinds
            parameters:
            - in: query
              name: limit
              schema:
                default: 10
                type: integer
            - in: query
              name: offset
              schema:
                default: 0
                type: integer
            - in: query
              name: q
              required: true
              schema:
                type: string
            responses:
              default:
                content:
                  application/json:
                    schema:
                      properties:
                        items:
                          items:
                            properties:
                              name:
                                type: string
                              score:
                                type: number
                            required:
                            - name
                            - score
                            type: object
                          type: array
                        total:
                          type: integer
                      required:
                      - items
                      - total
                      type: object
                description: Default OK response
      schema:
        spec:
          properties:
            boolField:
              type: boolean
            intField:
              type: integer
            stringField:
              type: string
            timeField:
              format: date-time
              type: string
          required:
          - stringField
          - intField
          - timeField
          - boolField
          type: object
        status:
          properties:
            additionalFields:
              description: additionalFields is reserved for future use
              type: object
              x-kubernetes-preserve-unknown-fields: true
            operatorStates:
              additionalProperties:
                properties:
                  descriptiveState:
                    description: descriptiveState is an optional more descriptive
                      state field which has no requirements on format
                    type: string
                  details:
                    description: details contains any extra information that is operator-specific
                    type: object
                    x-kubernetes-preserve-unknown-fields: true
                  lastEvaluation:
                    description: lastEvaluation is the ResourceVersion last evaluated
                    type: string
                  state:
                    description: |-
                      state describes the state of the lastEvaluation.
                      It is limited to three possible states for machine evaluation.
                    enum:
                    - success
                    - in_progress
                    - failed
<<<<<<< HEAD
=======
                    type: string
>>>>>>> 33fca8e3
                required:
                - lastEvaluation
                - state
                type: object
              description: |-
                operatorStates is a map of operator ID to operator state evaluations.
                Any operator which consumes this kind SHOULD add its state evaluation information to this field.
              type: object
          type: object
      scope: Namespaced
    name: v3
    served: true<|MERGE_RESOLUTION|>--- conflicted
+++ resolved
@@ -19,10 +19,6 @@
       conversionPath: /convert
       mutationPath: /mutate
       validationPath: /validate
-<<<<<<< HEAD
-=======
-  preferredVersion: ""
->>>>>>> 33fca8e3
   versions:
   - kinds:
     - admission:
@@ -69,10 +65,7 @@
                     - success
                     - in_progress
                     - failed
-<<<<<<< HEAD
-=======
-                    type: string
->>>>>>> 33fca8e3
+                    type: string
                 required:
                 - lastEvaluation
                 - state
@@ -122,10 +115,7 @@
                     - success
                     - in_progress
                     - failed
-<<<<<<< HEAD
-=======
-                    type: string
->>>>>>> 33fca8e3
+                    type: string
                 required:
                 - lastEvaluation
                 - state
@@ -194,10 +184,7 @@
                     - success
                     - in_progress
                     - failed
-<<<<<<< HEAD
-=======
-                    type: string
->>>>>>> 33fca8e3
+                    type: string
                 required:
                 - lastEvaluation
                 - state
@@ -349,10 +336,7 @@
                     - success
                     - in_progress
                     - failed
-<<<<<<< HEAD
-=======
-                    type: string
->>>>>>> 33fca8e3
+                    type: string
                 required:
                 - lastEvaluation
                 - state
