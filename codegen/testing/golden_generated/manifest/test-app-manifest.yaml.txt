apiVersion: apps.grafana.com/v1alpha1
kind: AppManifest
metadata:
    name: test-app
spec:
    appName: test-app
    group: testapp.ext.grafana.com
    versions:
        - name: v1
          served: true
          kinds:
            - kind: TestKind
              plural: TestKinds
              scope: Namespaced
              admission:
                validation:
                    operations:
                        - CREATE
                        - UPDATE
              schema:
                spec:
                    properties:
                        stringField:
                            type: string
                    required:
                        - stringField
                    type: object
                status:
                    properties:
                        additionalFields:
                            description: additionalFields is reserved for future use
                            type: object
                            x-kubernetes-preserve-unknown-fields: true
                        operatorStates:
                            additionalProperties:
                                properties:
                                    descriptiveState:
                                        description: descriptiveState is an optional more descriptive state field which has no requirements on format
                                        type: string
                                    details:
                                        description: details contains any extra information that is operator-specific
                                        type: object
                                        x-kubernetes-preserve-unknown-fields: true
                                    lastEvaluation:
                                        description: lastEvaluation is the ResourceVersion last evaluated
                                        type: string
                                    state:
                                        description: |-
                                            state describes the state of the lastEvaluation.
                                            It is limited to three possible states for machine evaluation.
                                        enum:
                                            - success
                                            - in_progress
                                            - failed
                                required:
                                    - lastEvaluation
                                    - state
                                type: object
                            description: |-
                                operatorStates is a map of operator ID to operator state evaluations.
                                Any operator which consumes this kind SHOULD add its state evaluation information to this field.
                            type: object
                    type: object
              conversion: true
            - kind: TestKind2
              plural: TestKind2s
              scope: Namespaced
              schema:
                spec:
                    properties:
                        testField:
                            type: string
                    required:
                        - testField
                    type: object
                status:
                    properties:
                        additionalFields:
                            description: additionalFields is reserved for future use
                            type: object
                            x-kubernetes-preserve-unknown-fields: true
                        operatorStates:
                            additionalProperties:
                                properties:
                                    descriptiveState:
                                        description: descriptiveState is an optional more descriptive state field which has no requirements on format
                                        type: string
                                    details:
                                        description: details contains any extra information that is operator-specific
                                        type: object
                                        x-kubernetes-preserve-unknown-fields: true
                                    lastEvaluation:
                                        description: lastEvaluation is the ResourceVersion last evaluated
                                        type: string
                                    state:
                                        description: |-
                                            state describes the state of the lastEvaluation.
                                            It is limited to three possible states for machine evaluation.
                                        enum:
                                            - success
                                            - in_progress
                                            - failed
                                        type: string
                                required:
                                    - lastEvaluation
                                    - state
                                type: object
                            description: |-
                                operatorStates is a map of operator ID to operator state evaluations.
                                Any operator which consumes this kind SHOULD add its state evaluation information to this field.
                            type: object
                    type: object
              conversion: false
        - name: v2
          served: true
          kinds:
            - kind: TestKind
              plural: TestKinds
              scope: Namespaced
              admission:
                validation:
                    operations:
                        - CREATE
                        - UPDATE
                mutation:
                    operations:
                        - CREATE
                        - UPDATE
              schema:
                spec:
                    properties:
                        intField:
                            type: integer
                        stringField:
                            type: string
                        timeField:
                            format: date-time
                            type: string
                    required:
                        - stringField
                        - intField
                        - timeField
                    type: object
                status:
                    properties:
                        additionalFields:
                            description: additionalFields is reserved for future use
                            type: object
                            x-kubernetes-preserve-unknown-fields: true
                        operatorStates:
                            additionalProperties:
                                properties:
                                    descriptiveState:
                                        description: descriptiveState is an optional more descriptive state field which has no requirements on format
                                        type: string
                                    details:
                                        description: details contains any extra information that is operator-specific
                                        type: object
                                        x-kubernetes-preserve-unknown-fields: true
                                    lastEvaluation:
                                        description: lastEvaluation is the ResourceVersion last evaluated
                                        type: string
                                    state:
                                        description: |-
                                            state describes the state of the lastEvaluation.
                                            It is limited to three possible states for machine evaluation.
                                        enum:
                                            - success
                                            - in_progress
                                            - failed
                                required:
                                    - lastEvaluation
                                    - state
                                type: object
                            description: |-
                                operatorStates is a map of operator ID to operator state evaluations.
                                Any operator which consumes this kind SHOULD add its state evaluation information to this field.
                            type: object
                    type: object
              conversion: true
        - name: v3
          served: true
          kinds:
            - kind: TestKind
              plural: TestKinds
              scope: Namespaced
              admission:
                validation:
                    operations:
                        - CREATE
                        - UPDATE
                mutation:
                    operations:
                        - CREATE
                        - UPDATE
              schema:
                spec:
                    properties:
                        boolField:
                            type: boolean
                        intField:
                            type: integer
                        stringField:
                            type: string
                        timeField:
                            format: date-time
                            type: string
                    required:
                        - stringField
                        - intField
                        - timeField
                        - boolField
                    type: object
                status:
                    properties:
                        additionalFields:
                            description: additionalFields is reserved for future use
                            type: object
                            x-kubernetes-preserve-unknown-fields: true
                        operatorStates:
                            additionalProperties:
                                properties:
                                    descriptiveState:
                                        description: descriptiveState is an optional more descriptive state field which has no requirements on format
                                        type: string
                                    details:
                                        description: details contains any extra information that is operator-specific
                                        type: object
                                        x-kubernetes-preserve-unknown-fields: true
                                    lastEvaluation:
                                        description: lastEvaluation is the ResourceVersion last evaluated
                                        type: string
                                    state:
                                        description: |-
                                            state describes the state of the lastEvaluation.
                                            It is limited to three possible states for machine evaluation.
                                        enum:
                                            - success
                                            - in_progress
                                            - failed
                                required:
                                    - lastEvaluation
                                    - state
                                type: object
                            description: |-
                                operatorStates is a map of operator ID to operator state evaluations.
                                Any operator which consumes this kind SHOULD add its state evaluation information to this field.
                            type: object
                    type: object
              routes:
                /reconcile:
                    summary: ""
                    description: ""
                    get: null
                    put: null
                    post:
                        operationprops:
                            tags: []
                            summary: ""
                            description: ""
                            externaldocs: null
                            operationid: PostReconcile
                            parameters: []
                            requestbody:
                                refable:
                                    ref:
                                        ref:
                                            hasfullurl: false
                                            hasurlpathonly: false
                                            hasfragmentonly: false
                                            hasfilescheme: false
                                            hasfullfilepath: false
                                requestbodyprops:
                                    description: ""
                                    content:
                                        application/json:
                                            mediatypeprops:
                                                schema:
                                                    vendorextensible:
                                                        extensions: {}
                                                    schemaprops:
                                                        id: ""
                                                        ref:
                                                            ref:
                                                                hasfullurl: false
                                                                hasurlpathonly: false
                                                                hasfragmentonly: false
                                                                hasfilescheme: false
                                                                hasfullfilepath: false
                                                        schema: ""
                                                        description: ""
                                                        type:
                                                            - object
                                                        nullable: false
                                                        format: ""
                                                        title: ""
                                                        default: null
                                                        maximum: null
                                                        exclusivemaximum: false
                                                        minimum: null
                                                        exclusiveminimum: false
                                                        maxlength: null
                                                        minlength: null
                                                        pattern: ""
                                                        maxitems: null
                                                        minitems: null
                                                        uniqueitems: false
                                                        multipleof: null
                                                        enum: []
                                                        maxproperties: null
                                                        minproperties: null
                                                        required:
                                                            - force
                                                        items: null
                                                        allof: []
                                                        oneof: []
                                                        anyof: []
                                                        not: null
                                                        properties:
                                                            force:
                                                                vendorextensible:
                                                                    extensions: {}
                                                                schemaprops:
                                                                    id: ""
                                                                    ref:
                                                                        ref:
                                                                            hasfullurl: false
                                                                            hasurlpathonly: false
                                                                            hasfragmentonly: false
                                                                            hasfilescheme: false
                                                                            hasfullfilepath: false
                                                                    schema: ""
                                                                    description: ""
                                                                    type:
                                                                        - boolean
                                                                    nullable: false
                                                                    format: ""
                                                                    title: ""
                                                                    default: false
                                                                    maximum: null
                                                                    exclusivemaximum: false
                                                                    minimum: null
                                                                    exclusiveminimum: false
                                                                    maxlength: null
                                                                    minlength: null
                                                                    pattern: ""
                                                                    maxitems: null
                                                                    minitems: null
                                                                    uniqueitems: false
                                                                    multipleof: null
                                                                    enum: []
                                                                    maxproperties: null
                                                                    minproperties: null
                                                                    required: []
                                                                    items: null
                                                                    allof: []
                                                                    oneof: []
                                                                    anyof: []
                                                                    not: null
                                                                    properties: {}
                                                                    additionalproperties: null
                                                                    patternproperties: {}
                                                                    dependencies: {}
                                                                    additionalitems: null
                                                                    definitions: {}
                                                                swaggerschemaprops:
                                                                    discriminator: ""
                                                                    readonly: false
                                                                    externaldocs: null
                                                                    example: null
                                                                extraprops: {}
                                                            reason:
                                                                vendorextensible:
                                                                    extensions: {}
                                                                schemaprops:
                                                                    id: ""
                                                                    ref:
                                                                        ref:
                                                                            hasfullurl: false
                                                                            hasurlpathonly: false
                                                                            hasfragmentonly: false
                                                                            hasfilescheme: false
                                                                            hasfullfilepath: false
                                                                    schema: ""
                                                                    description: ""
                                                                    type:
                                                                        - string
                                                                    nullable: false
                                                                    format: ""
                                                                    title: ""
                                                                    default: null
                                                                    maximum: null
                                                                    exclusivemaximum: false
                                                                    minimum: null
                                                                    exclusiveminimum: false
                                                                    maxlength: null
                                                                    minlength: null
                                                                    pattern: ""
                                                                    maxitems: null
                                                                    minitems: null
                                                                    uniqueitems: false
                                                                    multipleof: null
                                                                    enum: []
                                                                    maxproperties: null
                                                                    minproperties: null
                                                                    required: []
                                                                    items: null
                                                                    allof: []
                                                                    oneof: []
                                                                    anyof: []
                                                                    not: null
                                                                    properties: {}
                                                                    additionalproperties: null
                                                                    patternproperties: {}
                                                                    dependencies: {}
                                                                    additionalitems: null
                                                                    definitions: {}
                                                                swaggerschemaprops:
                                                                    discriminator: ""
                                                                    readonly: false
                                                                    externaldocs: null
                                                                    example: null
                                                                extraprops: {}
                                                        additionalproperties: null
                                                        patternproperties: {}
                                                        dependencies: {}
                                                        additionalitems: null
                                                        definitions: {}
                                                    swaggerschemaprops:
                                                        discriminator: ""
                                                        readonly: false
                                                        externaldocs: null
                                                        example: null
                                                    extraprops: {}
                                                example: null
                                                examples: {}
                                                encoding: {}
                                            vendorextensible:
                                                extensions: {}
                                    required: true
                                vendorextensible:
                                    extensions: {}
                            responses:
                                responsesprops:
                                    default:
                                        refable:
                                            ref:
                                                ref:
                                                    hasfullurl: false
                                                    hasurlpathonly: false
                                                    hasfragmentonly: false
                                                    hasfilescheme: false
                                                    hasfullfilepath: false
                                        responseprops:
                                            description: Default OK response
                                            headers: {}
                                            content:
                                                application/json:
                                                    mediatypeprops:
                                                        schema:
                                                            vendorextensible:
                                                                extensions: {}
                                                            schemaprops:
                                                                id: ""
                                                                ref:
                                                                    ref:
                                                                        hasfullurl: false
                                                                        hasurlpathonly: false
                                                                        hasfragmentonly: false
                                                                        hasfilescheme: false
                                                                        hasfullfilepath: false
                                                                schema: ""
                                                                description: ""
                                                                type:
                                                                    - object
                                                                nullable: false
                                                                format: ""
                                                                title: ""
                                                                default: null
                                                                maximum: null
                                                                exclusivemaximum: false
                                                                minimum: null
                                                                exclusiveminimum: false
                                                                maxlength: null
                                                                minlength: null
                                                                pattern: ""
                                                                maxitems: null
                                                                minitems: null
                                                                uniqueitems: false
                                                                multipleof: null
                                                                enum: []
                                                                maxproperties: null
                                                                minproperties: null
                                                                required:
                                                                    - status
                                                                    - message
                                                                items: null
                                                                allof: []
                                                                oneof: []
                                                                anyof: []
                                                                not: null
                                                                properties:
                                                                    message:
                                                                        vendorextensible:
                                                                            extensions: {}
                                                                        schemaprops:
                                                                            id: ""
                                                                            ref:
                                                                                ref:
                                                                                    hasfullurl: false
                                                                                    hasurlpathonly: false
                                                                                    hasfragmentonly: false
                                                                                    hasfilescheme: false
                                                                                    hasfullfilepath: false
                                                                            schema: ""
                                                                            description: ""
                                                                            type:
                                                                                - string
                                                                            nullable: false
                                                                            format: ""
                                                                            title: ""
                                                                            default: null
                                                                            maximum: null
                                                                            exclusivemaximum: false
                                                                            minimum: null
                                                                            exclusiveminimum: false
                                                                            maxlength: null
                                                                            minlength: null
                                                                            pattern: ""
                                                                            maxitems: null
                                                                            minitems: null
                                                                            uniqueitems: false
                                                                            multipleof: null
                                                                            enum: []
                                                                            maxproperties: null
                                                                            minproperties: null
                                                                            required: []
                                                                            items: null
                                                                            allof: []
                                                                            oneof: []
                                                                            anyof: []
                                                                            not: null
                                                                            properties: {}
                                                                            additionalproperties: null
                                                                            patternproperties: {}
                                                                            dependencies: {}
                                                                            additionalitems: null
                                                                            definitions: {}
                                                                        swaggerschemaprops:
                                                                            discriminator: ""
                                                                            readonly: false
                                                                            externaldocs: null
                                                                            example: null
                                                                        extraprops: {}
                                                                    status:
                                                                        vendorextensible:
                                                                            extensions: {}
                                                                        schemaprops:
                                                                            id: ""
                                                                            ref:
                                                                                ref:
                                                                                    hasfullurl: false
                                                                                    hasurlpathonly: false
                                                                                    hasfragmentonly: false
                                                                                    hasfilescheme: false
                                                                                    hasfullfilepath: false
                                                                            schema: ""
                                                                            description: ""
                                                                            type:
                                                                                - string
                                                                            nullable: false
                                                                            format: ""
                                                                            title: ""
                                                                            default: null
                                                                            maximum: null
                                                                            exclusivemaximum: false
                                                                            minimum: null
                                                                            exclusiveminimum: false
                                                                            maxlength: null
                                                                            minlength: null
                                                                            pattern: ""
                                                                            maxitems: null
                                                                            minitems: null
                                                                            uniqueitems: false
                                                                            multipleof: null
                                                                            enum:
                                                                                - success
                                                                                - failure
                                                                            maxproperties: null
                                                                            minproperties: null
                                                                            required: []
                                                                            items: null
                                                                            allof: []
                                                                            oneof: []
                                                                            anyof: []
                                                                            not: null
                                                                            properties: {}
                                                                            additionalproperties: null
                                                                            patternproperties: {}
                                                                            dependencies: {}
                                                                            additionalitems: null
                                                                            definitions: {}
                                                                        swaggerschemaprops:
                                                                            discriminator: ""
                                                                            readonly: false
                                                                            externaldocs: null
                                                                            example: null
                                                                        extraprops: {}
                                                                additionalproperties: null
                                                                patternproperties: {}
                                                                dependencies: {}
                                                                additionalitems: null
                                                                definitions: {}
                                                            swaggerschemaprops:
                                                                discriminator: ""
                                                                readonly: false
                                                                externaldocs: null
                                                                example: null
                                                            extraprops: {}
                                                        example: null
                                                        examples: {}
                                                        encoding: {}
                                                    vendorextensible:
                                                        extensions: {}
                                            links: {}
                                        vendorextensible:
                                            extensions: {}
                                    statuscoderesponses: {}
                                vendorextensible:
                                    extensions: {}
                            deprecated: false
                            securityrequirement: []
                            servers: []
                        vendorextensible:
                            extensions: {}
                    delete: null
                    options: null
                    head: null
                    patch: null
                    trace: null
                    servers: []
                    parameters: []
                /search:
                    summary: ""
                    description: ""
                    get:
                        operationprops:
                            tags: []
                            summary: ""
                            description: ""
                            externaldocs: null
                            operationid: searchTestkinds
                            parameters:
                                - refable:
                                    ref:
                                        ref:
                                            hasfullurl: false
                                            hasurlpathonly: false
                                            hasfragmentonly: false
                                            hasfilescheme: false
                                            hasfullfilepath: false
                                  parameterprops:
                                    name: limit
                                    in: query
                                    description: ""
                                    required: false
                                    deprecated: false
                                    allowemptyvalue: false
                                    style: ""
                                    explode: false
                                    allowreserved: false
                                    schema:
                                        vendorextensible:
                                            extensions: {}
                                        schemaprops:
                                            id: ""
                                            ref:
                                                ref:
                                                    hasfullurl: false
                                                    hasurlpathonly: false
                                                    hasfragmentonly: false
                                                    hasfilescheme: false
                                                    hasfullfilepath: false
                                            schema: ""
                                            description: ""
                                            type:
                                                - integer
                                            nullable: false
                                            format: ""
                                            title: ""
                                            default: 10
                                            maximum: null
                                            exclusivemaximum: false
                                            minimum: null
                                            exclusiveminimum: false
                                            maxlength: null
                                            minlength: null
                                            pattern: ""
                                            maxitems: null
                                            minitems: null
                                            uniqueitems: false
                                            multipleof: null
                                            enum: []
                                            maxproperties: null
                                            minproperties: null
                                            required: []
                                            items: null
                                            allof: []
                                            oneof: []
                                            anyof: []
                                            not: null
                                            properties: {}
                                            additionalproperties: null
                                            patternproperties: {}
                                            dependencies: {}
                                            additionalitems: null
                                            definitions: {}
                                        swaggerschemaprops:
                                            discriminator: ""
                                            readonly: false
                                            externaldocs: null
                                            example: null
                                        extraprops: {}
                                    content: {}
                                    example: null
                                    examples: {}
                                  vendorextensible:
                                    extensions: {}
                                - refable:
                                    ref:
                                        ref:
                                            hasfullurl: false
                                            hasurlpathonly: false
                                            hasfragmentonly: false
                                            hasfilescheme: false
                                            hasfullfilepath: false
                                  parameterprops:
                                    name: offset
                                    in: query
                                    description: ""
                                    required: false
                                    deprecated: false
                                    allowemptyvalue: false
                                    style: ""
                                    explode: false
                                    allowreserved: false
                                    schema:
                                        vendorextensible:
                                            extensions: {}
                                        schemaprops:
                                            id: ""
                                            ref:
                                                ref:
                                                    hasfullurl: false
                                                    hasurlpathonly: false
                                                    hasfragmentonly: false
                                                    hasfilescheme: false
                                                    hasfullfilepath: false
                                            schema: ""
                                            description: ""
                                            type:
                                                - integer
                                            nullable: false
                                            format: ""
                                            title: ""
                                            default: 0
                                            maximum: null
                                            exclusivemaximum: false
                                            minimum: null
                                            exclusiveminimum: false
                                            maxlength: null
                                            minlength: null
                                            pattern: ""
                                            maxitems: null
                                            minitems: null
                                            uniqueitems: false
                                            multipleof: null
                                            enum: []
                                            maxproperties: null
                                            minproperties: null
                                            required: []
                                            items: null
                                            allof: []
                                            oneof: []
                                            anyof: []
                                            not: null
                                            properties: {}
                                            additionalproperties: null
                                            patternproperties: {}
                                            dependencies: {}
                                            additionalitems: null
                                            definitions: {}
                                        swaggerschemaprops:
                                            discriminator: ""
                                            readonly: false
                                            externaldocs: null
                                            example: null
                                        extraprops: {}
                                    content: {}
                                    example: null
                                    examples: {}
                                  vendorextensible:
                                    extensions: {}
                                - refable:
                                    ref:
                                        ref:
                                            hasfullurl: false
                                            hasurlpathonly: false
                                            hasfragmentonly: false
                                            hasfilescheme: false
                                            hasfullfilepath: false
                                  parameterprops:
                                    name: q
                                    in: query
                                    description: ""
                                    required: true
                                    deprecated: false
                                    allowemptyvalue: false
                                    style: ""
                                    explode: false
                                    allowreserved: false
                                    schema:
                                        vendorextensible:
                                            extensions: {}
                                        schemaprops:
                                            id: ""
                                            ref:
                                                ref:
                                                    hasfullurl: false
                                                    hasurlpathonly: false
                                                    hasfragmentonly: false
                                                    hasfilescheme: false
                                                    hasfullfilepath: false
                                            schema: ""
                                            description: ""
                                            type:
                                                - string
                                            nullable: false
                                            format: ""
                                            title: ""
                                            default: null
                                            maximum: null
                                            exclusivemaximum: false
                                            minimum: null
                                            exclusiveminimum: false
                                            maxlength: null
                                            minlength: null
                                            pattern: ""
                                            maxitems: null
                                            minitems: null
                                            uniqueitems: false
                                            multipleof: null
                                            enum: []
                                            maxproperties: null
                                            minproperties: null
                                            required: []
                                            items: null
                                            allof: []
                                            oneof: []
                                            anyof: []
                                            not: null
                                            properties: {}
                                            additionalproperties: null
                                            patternproperties: {}
                                            dependencies: {}
                                            additionalitems: null
                                            definitions: {}
                                        swaggerschemaprops:
                                            discriminator: ""
                                            readonly: false
                                            externaldocs: null
                                            example: null
                                        extraprops: {}
                                    content: {}
                                    example: null
                                    examples: {}
                                  vendorextensible:
                                    extensions: {}
                            requestbody: null
                            responses:
                                responsesprops:
                                    default:
                                        refable:
                                            ref:
                                                ref:
                                                    hasfullurl: false
                                                    hasurlpathonly: false
                                                    hasfragmentonly: false
                                                    hasfilescheme: false
                                                    hasfullfilepath: false
                                        responseprops:
                                            description: Default OK response
                                            headers: {}
                                            content:
                                                application/json:
                                                    mediatypeprops:
                                                        schema:
                                                            vendorextensible:
                                                                extensions: {}
                                                            schemaprops:
                                                                id: ""
                                                                ref:
                                                                    ref:
                                                                        hasfullurl: false
                                                                        hasurlpathonly: false
                                                                        hasfragmentonly: false
                                                                        hasfilescheme: false
                                                                        hasfullfilepath: false
                                                                schema: ""
                                                                description: ""
                                                                type:
                                                                    - object
                                                                nullable: false
                                                                format: ""
                                                                title: ""
                                                                default: null
                                                                maximum: null
                                                                exclusivemaximum: false
                                                                minimum: null
                                                                exclusiveminimum: false
                                                                maxlength: null
                                                                minlength: null
                                                                pattern: ""
                                                                maxitems: null
                                                                minitems: null
                                                                uniqueitems: false
                                                                multipleof: null
                                                                enum: []
                                                                maxproperties: null
                                                                minproperties: null
                                                                required:
                                                                    - items
                                                                    - total
                                                                items: null
                                                                allof: []
                                                                oneof: []
                                                                anyof: []
                                                                not: null
                                                                properties:
                                                                    items:
                                                                        vendorextensible:
                                                                            extensions: {}
                                                                        schemaprops:
                                                                            id: ""
                                                                            ref:
                                                                                ref:
                                                                                    hasfullurl: false
                                                                                    hasurlpathonly: false
                                                                                    hasfragmentonly: false
                                                                                    hasfilescheme: false
                                                                                    hasfullfilepath: false
                                                                            schema: ""
                                                                            description: ""
                                                                            type:
                                                                                - array
                                                                            nullable: false
                                                                            format: ""
                                                                            title: ""
                                                                            default: null
                                                                            maximum: null
                                                                            exclusivemaximum: false
                                                                            minimum: null
                                                                            exclusiveminimum: false
                                                                            maxlength: null
                                                                            minlength: null
                                                                            pattern: ""
                                                                            maxitems: null
                                                                            minitems: null
                                                                            uniqueitems: false
                                                                            multipleof: null
                                                                            enum: []
                                                                            maxproperties: null
                                                                            minproperties: null
                                                                            required: []
                                                                            items:
                                                                                schema:
                                                                                    vendorextensible:
                                                                                        extensions: {}
                                                                                    schemaprops:
                                                                                        id: ""
                                                                                        ref:
                                                                                            ref:
                                                                                                hasfullurl: false
                                                                                                hasurlpathonly: false
                                                                                                hasfragmentonly: false
                                                                                                hasfilescheme: false
                                                                                                hasfullfilepath: false
                                                                                        schema: ""
                                                                                        description: ""
                                                                                        type:
                                                                                            - object
                                                                                        nullable: false
                                                                                        format: ""
                                                                                        title: ""
                                                                                        default: null
                                                                                        maximum: null
                                                                                        exclusivemaximum: false
                                                                                        minimum: null
                                                                                        exclusiveminimum: false
                                                                                        maxlength: null
                                                                                        minlength: null
                                                                                        pattern: ""
                                                                                        maxitems: null
                                                                                        minitems: null
                                                                                        uniqueitems: false
                                                                                        multipleof: null
                                                                                        enum: []
                                                                                        maxproperties: null
                                                                                        minproperties: null
                                                                                        required:
                                                                                            - name
                                                                                            - score
                                                                                        items: null
                                                                                        allof: []
                                                                                        oneof: []
                                                                                        anyof: []
                                                                                        not: null
                                                                                        properties:
                                                                                            name:
                                                                                                vendorextensible:
                                                                                                    extensions: {}
                                                                                                schemaprops:
                                                                                                    id: ""
                                                                                                    ref:
                                                                                                        ref:
                                                                                                            hasfullurl: false
                                                                                                            hasurlpathonly: false
                                                                                                            hasfragmentonly: false
                                                                                                            hasfilescheme: false
                                                                                                            hasfullfilepath: false
                                                                                                    schema: ""
                                                                                                    description: ""
                                                                                                    type:
                                                                                                        - string
                                                                                                    nullable: false
                                                                                                    format: ""
                                                                                                    title: ""
                                                                                                    default: null
                                                                                                    maximum: null
                                                                                                    exclusivemaximum: false
                                                                                                    minimum: null
                                                                                                    exclusiveminimum: false
                                                                                                    maxlength: null
                                                                                                    minlength: null
                                                                                                    pattern: ""
                                                                                                    maxitems: null
                                                                                                    minitems: null
                                                                                                    uniqueitems: false
                                                                                                    multipleof: null
                                                                                                    enum: []
                                                                                                    maxproperties: null
                                                                                                    minproperties: null
                                                                                                    required: []
                                                                                                    items: null
                                                                                                    allof: []
                                                                                                    oneof: []
                                                                                                    anyof: []
                                                                                                    not: null
                                                                                                    properties: {}
                                                                                                    additionalproperties: null
                                                                                                    patternproperties: {}
                                                                                                    dependencies: {}
                                                                                                    additionalitems: null
                                                                                                    definitions: {}
                                                                                                swaggerschemaprops:
                                                                                                    discriminator: ""
                                                                                                    readonly: false
                                                                                                    externaldocs: null
                                                                                                    example: null
                                                                                                extraprops: {}
                                                                                            score:
                                                                                                vendorextensible:
                                                                                                    extensions: {}
                                                                                                schemaprops:
                                                                                                    id: ""
                                                                                                    ref:
                                                                                                        ref:
                                                                                                            hasfullurl: false
                                                                                                            hasurlpathonly: false
                                                                                                            hasfragmentonly: false
                                                                                                            hasfilescheme: false
                                                                                                            hasfullfilepath: false
                                                                                                    schema: ""
                                                                                                    description: ""
                                                                                                    type:
                                                                                                        - number
                                                                                                    nullable: false
                                                                                                    format: ""
                                                                                                    title: ""
                                                                                                    default: null
                                                                                                    maximum: null
                                                                                                    exclusivemaximum: false
                                                                                                    minimum: null
                                                                                                    exclusiveminimum: false
                                                                                                    maxlength: null
                                                                                                    minlength: null
                                                                                                    pattern: ""
                                                                                                    maxitems: null
                                                                                                    minitems: null
                                                                                                    uniqueitems: false
                                                                                                    multipleof: null
                                                                                                    enum: []
                                                                                                    maxproperties: null
                                                                                                    minproperties: null
                                                                                                    required: []
                                                                                                    items: null
                                                                                                    allof: []
                                                                                                    oneof: []
                                                                                                    anyof: []
                                                                                                    not: null
                                                                                                    properties: {}
                                                                                                    additionalproperties: null
                                                                                                    patternproperties: {}
                                                                                                    dependencies: {}
                                                                                                    additionalitems: null
                                                                                                    definitions: {}
                                                                                                swaggerschemaprops:
                                                                                                    discriminator: ""
                                                                                                    readonly: false
                                                                                                    externaldocs: null
                                                                                                    example: null
                                                                                                extraprops: {}
                                                                                        additionalproperties: null
                                                                                        patternproperties: {}
                                                                                        dependencies: {}
                                                                                        additionalitems: null
                                                                                        definitions: {}
                                                                                    swaggerschemaprops:
                                                                                        discriminator: ""
                                                                                        readonly: false
                                                                                        externaldocs: null
                                                                                        example: null
                                                                                    extraprops: {}
                                                                                schemas: []
                                                                            allof: []
                                                                            oneof: []
                                                                            anyof: []
                                                                            not: null
                                                                            properties: {}
                                                                            additionalproperties: null
                                                                            patternproperties: {}
                                                                            dependencies: {}
                                                                            additionalitems: null
                                                                            definitions: {}
                                                                        swaggerschemaprops:
                                                                            discriminator: ""
                                                                            readonly: false
                                                                            externaldocs: null
                                                                            example: null
                                                                        extraprops: {}
                                                                    total:
                                                                        vendorextensible:
                                                                            extensions: {}
                                                                        schemaprops:
                                                                            id: ""
                                                                            ref:
                                                                                ref:
                                                                                    hasfullurl: false
                                                                                    hasurlpathonly: false
                                                                                    hasfragmentonly: false
                                                                                    hasfilescheme: false
                                                                                    hasfullfilepath: false
                                                                            schema: ""
                                                                            description: ""
                                                                            type:
                                                                                - integer
                                                                            nullable: false
                                                                            format: ""
                                                                            title: ""
                                                                            default: null
                                                                            maximum: null
                                                                            exclusivemaximum: false
                                                                            minimum: null
                                                                            exclusiveminimum: false
                                                                            maxlength: null
                                                                            minlength: null
                                                                            pattern: ""
                                                                            maxitems: null
                                                                            minitems: null
                                                                            uniqueitems: false
                                                                            multipleof: null
                                                                            enum: []
                                                                            maxproperties: null
                                                                            minproperties: null
                                                                            required: []
                                                                            items: null
                                                                            allof: []
                                                                            oneof: []
                                                                            anyof: []
                                                                            not: null
                                                                            properties: {}
                                                                            additionalproperties: null
                                                                            patternproperties: {}
                                                                            dependencies: {}
                                                                            additionalitems: null
                                                                            definitions: {}
                                                                        swaggerschemaprops:
                                                                            discriminator: ""
                                                                            readonly: false
                                                                            externaldocs: null
                                                                            example: null
                                                                        extraprops: {}
                                                                additionalproperties: null
                                                                patternproperties: {}
                                                                dependencies: {}
                                                                additionalitems: null
                                                                definitions: {}
                                                            swaggerschemaprops:
                                                                discriminator: ""
                                                                readonly: false
                                                                externaldocs: null
                                                                example: null
                                                            extraprops: {}
                                                        example: null
                                                        examples: {}
                                                        encoding: {}
                                                    vendorextensible:
                                                        extensions: {}
                                            links: {}
                                        vendorextensible:
                                            extensions: {}
                                    statuscoderesponses: {}
                                vendorextensible:
                                    extensions: {}
                            deprecated: false
                            securityrequirement: []
                            servers: []
                        vendorextensible:
                            extensions: {}
                    put: null
                    post: null
                    delete: null
                    options: null
                    head: null
                    patch: null
                    trace: null
                    servers: []
                    parameters: []
<<<<<<< HEAD
          conversion: true
        - kind: TestKind2
          scope: Namespaced
          plural: TestKind2s
          versions:
            - name: v1
              schema:
                spec:
                    properties:
                        testField:
                            type: string
                    required:
                        - testField
                    type: object
                status:
                    properties:
                        additionalFields:
                            description: additionalFields is reserved for future use
                            type: object
                            x-kubernetes-preserve-unknown-fields: true
                        operatorStates:
                            additionalProperties:
                                properties:
                                    descriptiveState:
                                        description: descriptiveState is an optional more descriptive state field which has no requirements on format
                                        type: string
                                    details:
                                        description: details contains any extra information that is operator-specific
                                        type: object
                                        x-kubernetes-preserve-unknown-fields: true
                                    lastEvaluation:
                                        description: lastEvaluation is the ResourceVersion last evaluated
                                        type: string
                                    state:
                                        description: |-
                                            state describes the state of the lastEvaluation.
                                            It is limited to three possible states for machine evaluation.
                                        enum:
                                            - success
                                            - in_progress
                                            - failed
                                required:
                                    - lastEvaluation
                                    - state
                                type: object
                            description: |-
                                operatorStates is a map of operator ID to operator state evaluations.
                                Any operator which consumes this kind SHOULD add its state evaluation information to this field.
                            type: object
                    type: object
          conversion: false
=======
              conversion: true
    preferredVersion: ""
>>>>>>> 03cb2beb
    extraPermissions:
        accessKinds:
            - group: foo.bar
              resource: foos
              actions:
                - get
                - list
                - watch
    operator:
        url: https://foo.bar:8443
        webhooks:
            conversionPath: /convert
            validationPath: /validate
            mutationPath: /mutate<|MERGE_RESOLUTION|>--- conflicted
+++ resolved
@@ -100,7 +100,6 @@
                                             - success
                                             - in_progress
                                             - failed
-                                        type: string
                                 required:
                                     - lastEvaluation
                                     - state
@@ -1236,62 +1235,8 @@
                     trace: null
                     servers: []
                     parameters: []
-<<<<<<< HEAD
-          conversion: true
-        - kind: TestKind2
-          scope: Namespaced
-          plural: TestKind2s
-          versions:
-            - name: v1
-              schema:
-                spec:
-                    properties:
-                        testField:
-                            type: string
-                    required:
-                        - testField
-                    type: object
-                status:
-                    properties:
-                        additionalFields:
-                            description: additionalFields is reserved for future use
-                            type: object
-                            x-kubernetes-preserve-unknown-fields: true
-                        operatorStates:
-                            additionalProperties:
-                                properties:
-                                    descriptiveState:
-                                        description: descriptiveState is an optional more descriptive state field which has no requirements on format
-                                        type: string
-                                    details:
-                                        description: details contains any extra information that is operator-specific
-                                        type: object
-                                        x-kubernetes-preserve-unknown-fields: true
-                                    lastEvaluation:
-                                        description: lastEvaluation is the ResourceVersion last evaluated
-                                        type: string
-                                    state:
-                                        description: |-
-                                            state describes the state of the lastEvaluation.
-                                            It is limited to three possible states for machine evaluation.
-                                        enum:
-                                            - success
-                                            - in_progress
-                                            - failed
-                                required:
-                                    - lastEvaluation
-                                    - state
-                                type: object
-                            description: |-
-                                operatorStates is a map of operator ID to operator state evaluations.
-                                Any operator which consumes this kind SHOULD add its state evaluation information to this field.
-                            type: object
-                    type: object
-          conversion: false
-=======
               conversion: true
     preferredVersion: ""
->>>>>>> 03cb2beb
     extraPermissions:
         accessKinds:
             - group: foo.bar
