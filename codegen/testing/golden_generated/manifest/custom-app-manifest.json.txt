{
    "apiVersion": "apps.grafana.com/v1alpha1",
    "kind": "AppManifest",
    "metadata": {
        "name": "custom-app"
    },
    "spec": {
        "appName": "custom-app",
        "group": "customapp.ext.grafana.com",
        "versions": [
            {
                "name": "v0-0",
                "served": true,
                "kinds": [
                    {
                        "kind": "CustomKind",
                        "plural": "CustomKinds",
                        "scope": "Namespaced",
                        "schema": {
                            "spec": {
                                "properties": {
                                    "deprecatedField": {
                                        "type": "string"
                                    },
                                    "field1": {
                                        "type": "string"
                                    }
                                },
                                "required": [
                                    "field1",
                                    "deprecatedField"
                                ],
                                "type": "object"
                            },
                            "status": {
                                "properties": {
                                    "additionalFields": {
                                        "description": "additionalFields is reserved for future use",
                                        "type": "object",
                                        "x-kubernetes-preserve-unknown-fields": true
                                    },
                                    "operatorStates": {
                                        "additionalProperties": {
                                            "properties": {
                                                "descriptiveState": {
                                                    "description": "descriptiveState is an optional more descriptive state field which has no requirements on format",
                                                    "type": "string"
                                                },
                                                "details": {
                                                    "description": "details contains any extra information that is operator-specific",
                                                    "type": "object",
                                                    "x-kubernetes-preserve-unknown-fields": true
                                                },
                                                "lastEvaluation": {
                                                    "description": "lastEvaluation is the ResourceVersion last evaluated",
                                                    "type": "string"
                                                },
                                                "state": {
                                                    "description": "state describes the state of the lastEvaluation.\nIt is limited to three possible states for machine evaluation.",
                                                    "enum": [
                                                        "success",
                                                        "in_progress",
                                                        "failed"
                                                    ]
                                                }
                                            },
                                            "required": [
                                                "lastEvaluation",
                                                "state"
                                            ],
                                            "type": "object"
                                        },
                                        "description": "operatorStates is a map of operator ID to operator state evaluations.\nAny operator which consumes this kind SHOULD add its state evaluation information to this field.",
                                        "type": "object"
                                    }
                                },
                                "type": "object"
                            }
                        },
                        "conversion": false
                    }
                ]
            },
            {
                "name": "v1-0",
                "served": true,
                "kinds": [
                    {
                        "kind": "CustomKind",
                        "plural": "CustomKinds",
                        "scope": "Namespaced",
                        "schema": {
                            "spec": {
                                "properties": {
                                    "boolField": {
                                        "default": false,
                                        "type": "boolean"
                                    },
                                    "enum": {
                                        "default": "default",
                                        "enum": [
                                            "val1",
                                            "val2",
                                            "val3",
                                            "val4",
                                            "default"
<<<<<<< HEAD
                                        ]
=======
                                        ],
                                        "type": "string"
>>>>>>> 33fca8e3
                                    },
                                    "field1": {
                                        "type": "string"
                                    },
                                    "floatField": {
                                        "type": "number"
                                    },
                                    "i32": {
                                        "maximum": 123456,
                                        "type": "integer"
                                    },
                                    "i64": {
                                        "minimum": 123456,
                                        "type": "integer"
                                    },
                                    "inner": {
                                        "properties": {
                                            "innerField1": {
                                                "type": "string"
                                            },
                                            "innerField2": {
                                                "items": {
                                                    "type": "string"
                                                },
                                                "type": "array"
                                            },
                                            "innerField3": {
                                                "items": {
                                                    "properties": {
                                                        "details": {
                                                            "type": "object",
                                                            "x-kubernetes-preserve-unknown-fields": true
                                                        },
                                                        "name": {
                                                            "type": "string"
                                                        }
                                                    },
                                                    "required": [
                                                        "name",
                                                        "details"
                                                    ],
                                                    "type": "object"
                                                },
                                                "type": "array"
                                            },
                                            "innerField4": {
                                                "items": {
                                                    "type": "object",
                                                    "x-kubernetes-preserve-unknown-fields": true
                                                },
                                                "type": "array"
                                            }
                                        },
                                        "required": [
                                            "innerField1",
                                            "innerField2",
                                            "innerField3",
                                            "innerField4"
                                        ],
                                        "type": "object"
                                    },
                                    "linkedList": {
                                        "properties": {
                                            "next": {
                                                "type": "object",
                                                "x-kubernetes-preserve-unknown-fields": true
                                            },
                                            "val": {
                                                "type": "string"
                                            }
                                        },
                                        "required": [
                                            "val"
                                        ],
                                        "type": "object"
                                    },
                                    "map": {
                                        "additionalProperties": {
                                            "properties": {
                                                "details": {
                                                    "type": "object",
                                                    "x-kubernetes-preserve-unknown-fields": true
                                                },
                                                "group": {
                                                    "type": "string"
                                                }
                                            },
                                            "required": [
                                                "group",
                                                "details"
                                            ],
                                            "type": "object"
                                        },
                                        "type": "object"
                                    },
                                    "timestamp": {
                                        "format": "date-time",
                                        "type": "string"
                                    },
                                    "union": {
                                        "anyOf": [
                                            {
                                                "properties": {
                                                    "group": {
                                                        "type": "string"
                                                    },
                                                    "options": {
                                                        "items": {
                                                            "type": "string"
                                                        },
                                                        "type": "array"
                                                    }
                                                },
                                                "required": [
                                                    "group"
                                                ],
                                                "type": "object"
                                            },
                                            {
                                                "properties": {
                                                    "details": {
                                                        "type": "object",
                                                        "x-kubernetes-preserve-unknown-fields": true
                                                    },
                                                    "group": {
                                                        "type": "string"
                                                    }
                                                },
                                                "required": [
                                                    "group",
                                                    "details"
                                                ],
                                                "type": "object"
                                            }
                                        ]
                                    }
                                },
                                "required": [
                                    "field1",
                                    "inner",
                                    "union",
                                    "map",
                                    "timestamp",
                                    "enum",
                                    "i32",
                                    "i64",
                                    "boolField",
                                    "floatField",
                                    "linkedList"
                                ],
                                "type": "object"
                            },
                            "status": {
                                "properties": {
                                    "additionalFields": {
                                        "description": "additionalFields is reserved for future use",
                                        "type": "object",
                                        "x-kubernetes-preserve-unknown-fields": true
                                    },
                                    "operatorStates": {
                                        "additionalProperties": {
                                            "properties": {
                                                "descriptiveState": {
                                                    "description": "descriptiveState is an optional more descriptive state field which has no requirements on format",
                                                    "type": "string"
                                                },
                                                "details": {
                                                    "description": "details contains any extra information that is operator-specific",
                                                    "type": "object",
                                                    "x-kubernetes-preserve-unknown-fields": true
                                                },
                                                "lastEvaluation": {
                                                    "description": "lastEvaluation is the ResourceVersion last evaluated",
                                                    "type": "string"
                                                },
                                                "state": {
                                                    "description": "state describes the state of the lastEvaluation.\nIt is limited to three possible states for machine evaluation.",
                                                    "enum": [
                                                        "success",
                                                        "in_progress",
                                                        "failed"
                                                    ]
                                                }
                                            },
                                            "required": [
                                                "lastEvaluation",
                                                "state"
                                            ],
                                            "type": "object"
                                        },
                                        "description": "operatorStates is a map of operator ID to operator state evaluations.\nAny operator which consumes this kind SHOULD add its state evaluation information to this field.",
                                        "type": "object"
                                    },
                                    "statusField1": {
                                        "type": "string"
                                    }
                                },
                                "required": [
                                    "statusField1"
                                ],
                                "type": "object",
                                "x-kubernetes-preserve-unknown-fields": true
                            }
                        },
                        "conversion": false
                    }
                ]
            }
        ]
    }
}<|MERGE_RESOLUTION|>--- conflicted
+++ resolved
@@ -61,7 +61,8 @@
                                                         "success",
                                                         "in_progress",
                                                         "failed"
-                                                    ]
+                                                    ],
+                                                    "type": "string"
                                                 }
                                             },
                                             "required": [
@@ -104,12 +105,8 @@
                                             "val3",
                                             "val4",
                                             "default"
-<<<<<<< HEAD
-                                        ]
-=======
                                         ],
                                         "type": "string"
->>>>>>> 33fca8e3
                                     },
                                     "field1": {
                                         "type": "string"
@@ -291,7 +288,8 @@
                                                         "success",
                                                         "in_progress",
                                                         "failed"
-                                                    ]
+                                                    ],
+                                                    "type": "string"
                                                 }
                                             },
                                             "required": [
