package cuekind

import (
	"strings"
	"struct"
	"time"
)

// _kubeObjectMetadata is metadata found in a kubernetes object's metadata field.
// It is not exhaustive and only includes fields which may be relevant to a kind's implementation,
// As it is also intended to be generic enough to function with any API Server.
_kubeObjectMetadata: {
    uid: string
    creationTimestamp: string & time.Time
    deletionTimestamp?: string & time.Time
    finalizers: [...string]
    resourceVersion: string
	generation: int64
    labels: {
        [string]: string
    }
}

Schema: {
	// metadata contains embedded CommonMetadata and can be extended with custom string fields
	// TODO: use CommonMetadata instead of redefining here; currently needs to be defined here
	// without external reference as using the CommonMetadata reference breaks thema codegen.
	metadata: {
		_kubeObjectMetadata

		updateTimestamp: string & time.Time
		createdBy: string
		updatedBy: string
	} & {
		// All extensions to this metadata need to have string values (for APIServer encoding-to-annotations purposes)
		// Can't use this as it's not yet enforced CUE:
		//...string
		// Have to do this gnarly regex instead
		[!~"^(uid|creationTimestamp|deletionTimestamp|finalizers|resourceVersion|generation|labels|updateTimestamp|createdBy|updatedBy|extraFields)$"]: string
	}
	spec: _
	status: {
		#OperatorState: {
			// lastEvaluation is the ResourceVersion last evaluated
			lastEvaluation: string
			// state describes the state of the lastEvaluation.
			// It is limited to three possible states for machine evaluation.
			state: "success" | "in_progress" | "failed"
			// descriptiveState is an optional more descriptive state field which has no requirements on format
			descriptiveState?: string
			// details contains any extra information that is operator-specific
			details?: {
				[string]: _
			}
		}
		// operatorStates is a map of operator ID to operator state evaluations.
		// Any operator which consumes this kind SHOULD add its state evaluation information to this field.
		operatorStates?: {
			[string]: #OperatorState
		}
		// additionalFields is reserved for future use
		additionalFields?: {
			[string]: _
		}
	} & {
		[string]: _
	}

	// cuetsy is not happy creating spec with the MinFields constraint directly
	_specIsNonEmpty: spec & struct.MinFields(0)
}

#AdmissionCapability: {
	operations: [...string]
}

#AdditionalPrinterColumns: {
	// name is a human readable name for the column.
	name: string
	// type is an OpenAPI type definition for this column.
	// See https://github.com/OAI/OpenAPI-Specification/blob/master/versions/2.0.md#data-types for details.
	type: string
	// format is an optional OpenAPI type definition for this column. The 'name' format is applied
	// to the primary identifier column to assist in clients identifying column is the resource name.
	// See https://github.com/OAI/OpenAPI-Specification/blob/master/versions/2.0.md#data-types for details.
	format?: string
	// description is a human readable description of this column.
	description?: string
	// priority is an integer defining the relative importance of this column compared to others. Lower
	// numbers are considered higher priority. Columns that may be omitted in limited space scenarios
	// should be given a priority greater than 0.
	priority?: int32
	// jsonPath is a simple JSON path (i.e. with array notation) which is evaluated against
	// each custom resource to produce the value for this column.
	jsonPath: string
}

// Kind represents an arbitrary kind which can be used for code generation
Kind: S={
	kind: =~"^([A-Z][a-zA-Z0-9-]{0,61}[a-zA-Z0-9])$"
	group: =~"^([a-z][a-z0-9-.]{0,61}[a-z0-9])$"
	// manifestGroup is a group shortname used for package naming in codegen
	// TODO: remove this when all jenny pipelines use the manifest, or keep around for convenience?
	manifestGroup: string
	current: string
<<<<<<< HEAD
	// scope determines whether resources of this kind exist globally ("Cluster") or
	// within Kubernetes namespaces.
	scope: "Cluster" | *"Namespaced"
	// validation determines whether there is code-based validation for this kind.
	validation: #AdmissionCapability | *{
		operations: []
	}
	// mutation determines whether there is code-based mutation for this kind.
	mutation: #AdmissionCapability | *{
		operations: []
=======
	// apiResource contains properties specific to converting this kind to a Kubernetes API Server Resource.
	// apiResource is an optional trait that imposes some restrictions on `schema`, `group`, and `version`.
	// If not present, the kind cannot be assumed to be convertable to a kubernetes API server resource.
	apiResource?: {
		// groupOverride is used to override the auto-generated group of "<group>.ext.grafana.com"
		// if present, this value is used for the CRD group instead.
		// groupOverride must have at least two parts (i.e. 'foo.bar'), but can be longer.
		// The length of groupOverride + kind name cannot exceed 62 characters
		groupOverride?: =~"^([a-z][a-z0-9-.]{0,48}[a-z0-9])\\.([a-z][a-z0-9-]{0,48}[a-z0-9])$"

		// _computedGroups is a list of groups computed from information in the plugin trait.
		// The first element is always the "most correct" one to use.
		// This field could be inlined into `group`, but is separate for clarity.
		_computedGroups: [
			if S.apiResource.groupOverride != _|_ {
				strings.ToLower(S.apiResource.groupOverride),
			},
			strings.ToLower(strings.Replace(S.group, "_","-",-1)) + ".ext.grafana.com"
		]

		// group is used as the CRD group name in the GVK.
		// It is computed from information in the plugin trait, using plugin.id unless groupName is specified.
		// The length of the computed group + the length of the name (plus 1) cannot exceed 63 characters for a valid CRD.
		// This length restriction is checked via _computedGroupKind
		group: _computedGroups[0] & =~"^([a-z][a-z0-9-.]{0,61}[a-z0-9])$"

		// _computedGroupKind checks the validity of the CRD kind + group
		_computedGroupKind: S.machineName + "." + group & =~"^([a-z][a-z0-9-.]{0,63}[a-z0-9])$"

		// scope determines whether resources of this kind exist globally ("Cluster") or
		// within Kubernetes namespaces.
		scope: "Cluster" | *"Namespaced"
		// validation determines whether there is code-based validation for this kind. Used for generating the manifest.
		validation: #AdmissionCapability | *{
			operations: []
		}
		// mutation determines whether there is code-based mutation for this kind. Used for generating the manifest.
		mutation: #AdmissionCapability | *{
			operations: []
		}
		// conversion determines whether there is code-based conversion for this kind. Used for generating the manifest.
		conversion: bool | *false
		// conversionWebhookProps is a temporary way of specifying the service webhook information
		// which will be migrated away from once manifests are used in the codegen pipeline
		conversionWebhookProps: {
			url: string | *""
		}
>>>>>>> 5562d49b
	}
	// conversion determines whether there is code-based conversion for this kind.
	conversion: bool | *false
	versions: {
		[V=string]: {
			// Version must be the key in the map, but is pulled into the value of the map for ease-of-access when dealing with the resulting value
			version: V
			schema: _
			// served indicates whether this version is served by the API server
			served: bool | *true
			// codegen contains properties specific to generating code using tooling
			codegen: {
				// frontend indicates whether front-end TypeScript code should be generated for this kind's schema
				frontend: bool | *S.codegen.frontend
				// backend indicates whether back-end Go code should be generated for this kind's schema
				backend: bool | *S.codegen.backend
			}
			// seledtableFields is a list of additional fields which can be used in kubernetes field selectors for this version.
			// Fields must be from the root of the schema, i.e. 'spec.foo', and have a string type.
			// Fields cannot include custom metadata (TODO: check if we can use annotations for field selectors)
			selectableFields: [...string]
			validation: #AdmissionCapability | *S.apiResource.validation
			mutation: #AdmissionCapability | *S.apiResource.mutation
			// additionalPrinterColumns is a list of additional columns to be printed in kubectl output
			additionalPrinterColumns?: [...#AdditionalPrinterColumns]
		}
	}
	machineName: strings.ToLower(strings.Replace(S.kind, "-", "_", -1))
	pluralName: =~"^([A-Z][a-zA-Z0-9-]{0,61}[a-zA-Z])$" | *(S.kind + "s")
	pluralMachineName: strings.ToLower(strings.Replace(S.pluralName, "-", "_", -1))
	// codegen contains properties specific to generating code using tooling. At the root level of the kind, it sets
	// the defaults for the `codegen` field in all entries in `versions`. 
	// Valus set in `versions[x]: codegen` will overwrite the value set here.
	codegen: {
		// frontend indicates whether front-end TypeScript code should be generated for this kind's schema
		frontend: bool | *true
		// backend indicates whether back-end Go code should be generated for this kind's schema
		backend: bool | *true
	}

	_computedGroupKind: S.machineName + "." + group & =~"^([a-z][a-z0-9-.]{0,63}[a-z0-9])$"
}

#AccessKind: {
	group: string
	resource: string
	actions: [...string]
}

Manifest: S={
	appName: string
	group: =~"^([a-z][a-z0-9-]*[a-z0-9])$"
	kinds: [...{
		group: S.fullGroup
		manifestGroup: S.group
	} & Kind]
	permissions: {
		accessKinds: [...#AccessKind]
	}

	// groupOverride is used to override the auto-generated group of "<group>.ext.grafana.app"
	// if present, this value is used for the full group instead.
	// groupOverride must have at least two parts (i.e. 'foo.bar'), but can be longer.
	// The length of fullGroup + kind name (for each kind) cannot exceed 62 characters
	groupOverride?: =~"^([a-z][a-z0-9-.]{0,48}[a-z0-9])\\.([a-z][a-z0-9-]{0,48}[a-z0-9])$"

	// _computedGroups is a list of groups computed from information in the plugin trait.
	// The first element is always the "most correct" one to use.
	// This field could be inlined into `group`, but is separate for clarity.
	_computedGroups: [
		if S.groupOverride != _|_ {
			strings.ToLower(S.groupOverride),
		},
		strings.ToLower(strings.Replace(S.group, "_","-",-1)) + ".ext.grafana.com" // TODO: change to ext.grafana.app?
	]

	// fullGroup is used as the CRD group name in the GVK.
	// It is computed from information in the plugin trait, using plugin.id unless groupName is specified.
	// The length of the computed group + the length of the name (plus 1) cannot exceed 63 characters for a valid CRD.
	// This length restriction is checked via _computedGroupKind
	fullGroup: _computedGroups[0] & =~"^([a-z][a-z0-9-.]{0,61}[a-z0-9])$"

	_computedGroupKinds: [
		for x in S.kinds {
			let computed = S.machineName + "." + group & =~"^([a-z][a-z0-9-.]{0,63}[a-z0-9])$"
			if computed =~"^([a-z][a-z0-9-.]{0,63}[a-z0-9])$" {
				computed
			}
		}
	]
}<|MERGE_RESOLUTION|>--- conflicted
+++ resolved
@@ -103,7 +103,6 @@
 	// TODO: remove this when all jenny pipelines use the manifest, or keep around for convenience?
 	manifestGroup: string
 	current: string
-<<<<<<< HEAD
 	// scope determines whether resources of this kind exist globally ("Cluster") or
 	// within Kubernetes namespaces.
 	scope: "Cluster" | *"Namespaced"
@@ -114,58 +113,14 @@
 	// mutation determines whether there is code-based mutation for this kind.
 	mutation: #AdmissionCapability | *{
 		operations: []
-=======
-	// apiResource contains properties specific to converting this kind to a Kubernetes API Server Resource.
-	// apiResource is an optional trait that imposes some restrictions on `schema`, `group`, and `version`.
-	// If not present, the kind cannot be assumed to be convertable to a kubernetes API server resource.
-	apiResource?: {
-		// groupOverride is used to override the auto-generated group of "<group>.ext.grafana.com"
-		// if present, this value is used for the CRD group instead.
-		// groupOverride must have at least two parts (i.e. 'foo.bar'), but can be longer.
-		// The length of groupOverride + kind name cannot exceed 62 characters
-		groupOverride?: =~"^([a-z][a-z0-9-.]{0,48}[a-z0-9])\\.([a-z][a-z0-9-]{0,48}[a-z0-9])$"
-
-		// _computedGroups is a list of groups computed from information in the plugin trait.
-		// The first element is always the "most correct" one to use.
-		// This field could be inlined into `group`, but is separate for clarity.
-		_computedGroups: [
-			if S.apiResource.groupOverride != _|_ {
-				strings.ToLower(S.apiResource.groupOverride),
-			},
-			strings.ToLower(strings.Replace(S.group, "_","-",-1)) + ".ext.grafana.com"
-		]
-
-		// group is used as the CRD group name in the GVK.
-		// It is computed from information in the plugin trait, using plugin.id unless groupName is specified.
-		// The length of the computed group + the length of the name (plus 1) cannot exceed 63 characters for a valid CRD.
-		// This length restriction is checked via _computedGroupKind
-		group: _computedGroups[0] & =~"^([a-z][a-z0-9-.]{0,61}[a-z0-9])$"
-
-		// _computedGroupKind checks the validity of the CRD kind + group
-		_computedGroupKind: S.machineName + "." + group & =~"^([a-z][a-z0-9-.]{0,63}[a-z0-9])$"
-
-		// scope determines whether resources of this kind exist globally ("Cluster") or
-		// within Kubernetes namespaces.
-		scope: "Cluster" | *"Namespaced"
-		// validation determines whether there is code-based validation for this kind. Used for generating the manifest.
-		validation: #AdmissionCapability | *{
-			operations: []
-		}
-		// mutation determines whether there is code-based mutation for this kind. Used for generating the manifest.
-		mutation: #AdmissionCapability | *{
-			operations: []
-		}
-		// conversion determines whether there is code-based conversion for this kind. Used for generating the manifest.
-		conversion: bool | *false
-		// conversionWebhookProps is a temporary way of specifying the service webhook information
-		// which will be migrated away from once manifests are used in the codegen pipeline
-		conversionWebhookProps: {
-			url: string | *""
-		}
->>>>>>> 5562d49b
 	}
 	// conversion determines whether there is code-based conversion for this kind.
 	conversion: bool | *false
+	// conversionWebhookProps is a temporary way of specifying the service webhook information
+	// which will be migrated away from once manifests are used in the codegen pipeline
+	conversionWebhookProps: {
+		url: string | *""
+	}
 	versions: {
 		[V=string]: {
 			// Version must be the key in the map, but is pulled into the value of the map for ease-of-access when dealing with the resulting value
