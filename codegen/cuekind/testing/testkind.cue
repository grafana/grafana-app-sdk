--- conflicted
+++ resolved
@@ -11,17 +11,9 @@
 testKind: {
 	kind: "TestKind"
 	plural: "testkinds"
-<<<<<<< HEAD
 	validation: operations: ["create","update"]
 	conversion: true
-=======
-	group: "test"
-	apiResource: {
-		validation: operations: ["create","update"]
-		conversion: true
-		conversionWebhookProps: url: "http://foo.bar/convert"
-	}
->>>>>>> 5562d49b
+	conversionWebhookProps: url: "http://foo.bar/convert"
 	current: "v1"
 	codegen: frontend: false
 	versions: {
