--- conflicted
+++ resolved
@@ -4,6 +4,11 @@
 	// appName is the unique name of your app. It is used to reference the app from other config objects,
 	// and to generate the group used by your app in the app platform API.
 	appName: "{{ .AppName }}"
+	// groupOverride can be used to specify a non-appName-based API group.
+	// By default, an app's API group is LOWER(REPLACE(appName, '-', '')).ext.grafana.com,
+	// but there are cases where this needs to be changed.
+	// Keep in mind that changing this after an app is deployed can cause problems with clients and/or kind data.
+	// groupOverride: foo.ext.grafana.app
 	// versions is a map of versions supported by your app. Version names should follow the format "v<integer>" or
 	// "v<integer>(alpha|beta)<integer>". Each version contains the kinds your app manages for that version.
 	// If your app needs access to kinds managed by another app, use permissions.accessKinds to allow your app access.
@@ -23,7 +28,6 @@
 			// }
 		]
 	}
-<<<<<<< HEAD
 }
 
 // v1alpha1 is the v1alpha1 version of the app's API.
@@ -59,11 +63,4 @@
             enabled: true
         }
     }
-=======
-	// groupOverride can be used to specify a non-appName-based API group. 
-	// By default, an app's API group is LOWER(REPLACE(appName, '-', '')).ext.grafana.com, 
-	// but there are cases where this needs to be changed. 
-	// Keep in mind that changing this after an app is deployed can cause problems with clients and/or kind data.
-	// groupOverride: foo.ext.grafana.app
->>>>>>> 51d84a12
 }