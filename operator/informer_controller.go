--- conflicted
+++ resolved
@@ -138,123 +138,9 @@
 	}
 
 	err := informer.AddEventHandler(&SimpleWatcher{
-<<<<<<< HEAD
-		AddFunc: func(ctx context.Context, obj resource.Object) error {
-			ctx, span := GetTracer().Start(ctx, "controller-event-add")
-			defer span.End()
-			c.watchers.Range(resourceKind, func(idx int, watcher ResourceWatcher) {
-				// Generate the unique key for this object
-				retryKey := c.keyForWatcherEvent(resourceKind, idx, obj)
-
-				// Dequeue retries according to the RetryDequeuePolicy
-				if c.RetryDequeuePolicy != nil {
-					c.toRetry.RemoveItems(retryKey, func(info retryInfo) bool {
-						return c.RetryDequeuePolicy(ResourceActionCreate, obj, info.action, info.object, info.err)
-					}, -1)
-				} else {
-					// If no RetryDequeuePolicy exists, dequeue all retries for the object
-					c.toRetry.RemoveKey(retryKey)
-				}
-
-				// Do the watcher's Add, check for error
-				err := watcher.Add(ctx, obj)
-				if err != nil && c.ErrorHandler != nil {
-					span.SetStatus(codes.Error, err.Error())
-					c.ErrorHandler(err) // TODO: improve ErrorHandler
-				}
-				if err != nil && c.RetryPolicy != nil {
-					// Grab the exact watcher (rather than the range pointer) to use in the closure
-					closureWatcher, ok := c.watchers.ItemAt(resourceKind, idx)
-					if !ok {
-						// What?
-						return
-					}
-					c.queueRetry(retryKey, err, func() error {
-						return closureWatcher.Add(ctx, obj)
-					}, ResourceActionCreate, obj)
-				}
-			})
-			return nil
-		},
-		UpdateFunc: func(ctx context.Context, oldObj, newObj resource.Object) error {
-			ctx, span := GetTracer().Start(ctx, "controller-event-update")
-			defer span.End()
-			c.watchers.Range(resourceKind, func(idx int, watcher ResourceWatcher) {
-				// Generate the unique key for this object
-				retryKey := c.keyForWatcherEvent(resourceKind, idx, newObj)
-
-				// Dequeue retries according to the RetryDequeuePolicy
-				if c.RetryDequeuePolicy != nil {
-					c.toRetry.RemoveItems(retryKey, func(info retryInfo) bool {
-						return c.RetryDequeuePolicy(ResourceActionUpdate, newObj, info.action, info.object, info.err)
-					}, -1)
-				} else {
-					// If no RetryDequeuePolicy exists, dequeue all retries for the object
-					c.toRetry.RemoveKey(retryKey)
-				}
-
-				// Do the watcher's Update, check for error
-				err := watcher.Update(ctx, oldObj, newObj)
-				if err != nil && c.ErrorHandler != nil {
-					span.SetStatus(codes.Error, err.Error())
-					c.ErrorHandler(err)
-				}
-				if err != nil && c.RetryPolicy != nil {
-					// Grab the exact watcher (rather than the range pointer) to use in the closure
-					closureWatcher, ok := c.watchers.ItemAt(resourceKind, idx)
-					if !ok {
-						// What?
-						return
-					}
-					c.queueRetry(retryKey, err, func() error {
-						return closureWatcher.Update(ctx, oldObj, newObj)
-					}, ResourceActionUpdate, newObj)
-				}
-			})
-			return nil
-		},
-		DeleteFunc: func(ctx context.Context, obj resource.Object) error {
-			ctx, span := GetTracer().Start(ctx, "controller-event-delete")
-			defer span.End()
-			c.watchers.Range(resourceKind, func(idx int, watcher ResourceWatcher) {
-				// Generate the unique key for this object
-				retryKey := c.keyForWatcherEvent(resourceKind, idx, obj)
-
-				// Dequeue retries according to the RetryDequeuePolicy
-				if c.RetryDequeuePolicy != nil {
-					c.toRetry.RemoveItems(retryKey, func(info retryInfo) bool {
-						return c.RetryDequeuePolicy(ResourceActionDelete, obj, info.action, info.object, info.err)
-					}, -1)
-				} else {
-					// If no RetryDequeuePolicy exists, dequeue all retries for the object
-					c.toRetry.RemoveKey(retryKey)
-				}
-
-				// Do the watcher's Delete, check for error
-				err := watcher.Delete(ctx, obj)
-				if err != nil && c.ErrorHandler != nil {
-					span.SetStatus(codes.Error, err.Error())
-					c.ErrorHandler(err)
-				}
-				if err != nil && c.RetryPolicy != nil {
-					// Grab the exact watcher (rather than the range pointer) to use in the closure
-					closureWatcher, ok := c.watchers.ItemAt(resourceKind, idx)
-					if !ok {
-						// What?
-						return
-					}
-					c.queueRetry(retryKey, err, func() error {
-						return closureWatcher.Delete(ctx, obj)
-					}, ResourceActionDelete, obj)
-				}
-			})
-			return nil
-		},
-=======
 		AddFunc:    c.informerAddFunc(resourceKind),
 		UpdateFunc: c.informerUpdateFunc(resourceKind),
 		DeleteFunc: c.informerDeleteFunc(resourceKind),
->>>>>>> e5c365fa
 	})
 	if err != nil {
 		return err
@@ -336,6 +222,8 @@
 // nolint:dupl
 func (c *InformerController) informerAddFunc(resourceKind string) func(context.Context, resource.Object) error {
 	return func(ctx context.Context, obj resource.Object) error {
+		ctx, span := GetTracer().Start(ctx, "controller-event-add")
+		defer span.End()
 		// Handle all watchers for the add for this resource kind
 		c.watchers.Range(resourceKind, func(idx int, watcher ResourceWatcher) {
 			// Generate the unique key for this object
@@ -346,6 +234,9 @@
 
 			// Do the watcher's Add, check for error
 			err := watcher.Add(ctx, obj)
+			if err != nil {
+				span.SetStatus(codes.Error, err.Error())
+			}
 			if err != nil && c.ErrorHandler != nil {
 				c.ErrorHandler(err) // TODO: improve ErrorHandler
 			}
@@ -377,6 +268,8 @@
 // nolint:dupl
 func (c *InformerController) informerUpdateFunc(resourceKind string) func(context.Context, resource.Object, resource.Object) error {
 	return func(ctx context.Context, oldObj resource.Object, newObj resource.Object) error {
+		ctx, span := GetTracer().Start(ctx, "controller-event-update")
+		defer span.End()
 		// Handle all watchers for the update for this resource kind
 		c.watchers.Range(resourceKind, func(idx int, watcher ResourceWatcher) {
 			// Generate the unique key for this object
@@ -387,6 +280,9 @@
 
 			// Do the watcher's Update, check for error
 			err := watcher.Update(ctx, oldObj, newObj)
+			if err != nil {
+				span.SetStatus(codes.Error, err.Error())
+			}
 			if err != nil && c.ErrorHandler != nil {
 				c.ErrorHandler(err)
 			}
@@ -418,6 +314,8 @@
 // nolint:dupl
 func (c *InformerController) informerDeleteFunc(resourceKind string) func(context.Context, resource.Object) error {
 	return func(ctx context.Context, obj resource.Object) error {
+		ctx, span := GetTracer().Start(ctx, "controller-event-delete")
+		defer span.End()
 		// Handle all watchers for the add for this resource kind
 		c.watchers.Range(resourceKind, func(idx int, watcher ResourceWatcher) {
 			// Generate the unique key for this object
@@ -428,6 +326,9 @@
 
 			// Do the watcher's Add, check for error
 			err := watcher.Add(ctx, obj)
+			if err != nil {
+				span.SetStatus(codes.Error, err.Error())
+			}
 			if err != nil && c.ErrorHandler != nil {
 				c.ErrorHandler(err) // TODO: improve ErrorHandler
 			}
@@ -468,6 +369,8 @@
 }
 
 func (c *InformerController) doReconcile(ctx context.Context, reconciler Reconciler, req ReconcileRequest, retryKey string) {
+	ctx, span := GetTracer().Start(ctx, "controller-event-reconcile")
+	defer span.End()
 	// Do the reconcile
 	res, err := reconciler.Reconcile(ctx, req)
 	// If the response contains a state, add it to the request for future retries
@@ -487,6 +390,7 @@
 			err:    err,
 		})
 	} else if err != nil {
+		span.SetStatus(codes.Error, err.Error())
 		// Otherwise, if err is non-nil, queue a retry according to the RetryPolicy
 		c.queueRetry(retryKey, err, func() (*time.Duration, error) {
 			res, err := reconciler.Reconcile(ctx, req)
