--- conflicted
+++ resolved
@@ -3,7 +3,6 @@
 import (
 	"context"
 	"errors"
-	"fmt"
 	"sync"
 	"testing"
 	"time"
@@ -578,59 +577,6 @@
 			err := c.Run(stopCh)
 			assert.Nil(t, err)
 		}()
-<<<<<<< HEAD
-		inf.FireAdd(context.Background(), nil)
-		// Wait for what should be four retries
-		time.Sleep(time.Millisecond * 2300)
-		// Fire an update, which in this case should not interrupt the add retries
-		inf.FireUpdate(context.Background(), nil, nil)
-		go func() {
-			time.Sleep(time.Millisecond * 4000)
-			close(stopCh)
-		}()
-		wg.Wait()
-		// We should have seven total attempts (six retries + initial)
-		assert.Equal(t, 7, addAttempt)
-		assert.Equal(t, 7, updateAttempt)
-	})
-}
-
-func TestOpinionatedRetryDequeuePolicy(t *testing.T) {
-	t.Run("subsequent delete, should dequeue", func(t *testing.T) {
-		addError := errors.New("I AM ERROR")
-		addAttempts := 0
-		wg := sync.WaitGroup{}
-		inf := &testInformer{
-			handlers: make([]ResourceWatcher, 0),
-			onStop: func() {
-				wg.Done()
-			},
-		}
-		c := NewInformerController()
-		// Make the retry ticker interval 100ms so we can run this test faster
-		c.retryTickerInterval = time.Millisecond * 100
-		// 100-ms linear retry policy
-		c.RetryPolicy = func(err error, attempt int) (bool, time.Duration) {
-			if attempt >= 6 {
-				return false, 0
-			}
-			return true, time.Millisecond * 99
-		}
-		c.RetryDequeuePolicy = OpinionatedRetryDequeuePolicy
-		c.AddInformer(inf, "foo")
-		c.AddWatcher(&SimpleWatcher{
-			AddFunc: func(ctx context.Context, object resource.Object) error {
-				addAttempts++
-				fmt.Println("ADDDDDD")
-				return addError
-			},
-			DeleteFunc: func(ctx context.Context, object resource.Object) error {
-				return nil
-			},
-		}, "foo")
-		wg.Add(2)
-=======
->>>>>>> cf57af1f
 
 		// Ok, here's how the test goes. It's a bit complicated to avoid having to do timing things,
 		// which can cause intermittent failures based on resourcing.
