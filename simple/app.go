--- conflicted
+++ resolved
@@ -142,16 +142,13 @@
 	RetryPolicy        operator.RetryPolicy
 	RetryDequeuePolicy operator.RetryDequeuePolicy
 	FinalizerSupplier  operator.FinalizerSupplier
-<<<<<<< HEAD
 	// InProgressFinalizerSupplier is used to generate the "in-progress" finalizer used by opinionated adds,
 	// before the "normal" finalizer (provided by FinalizerSupplier) is applied when the add completes successfully.
 	// By default, this is "<app name>-wip"
 	InProgressFinalizerSupplier operator.FinalizerSupplier
-=======
 	// InformerSupplier can be set to specify a function for creating informers for kinds.
 	// If left unset, DefaultInformerSupplier will be used.
 	InformerSupplier InformerSupplier
->>>>>>> c70a87bf
 }
 
 // AppManagedKind is a Kind and associated functionality used by an App.
