package app

manifest: {
	appName: "app-manifest"
	groupOverride: "apps.grafana.com"
	versions: {
		"v1alpha1": {
			codegen: ts: enabled: false
			kinds: [appManifestv1alpha1]
		}
	}
	extraPermissions: {
		accessKinds: [{
			group: "apiextensions.k8s.io",
			resource: "customresourcedefinitions",
			actions: ["get","list","create","update","delete","watch"],
		}]
	}
}

appManifestKind: {
	kind: "AppManifest"
	scope: "Cluster"
	codegen: {
		ts: enabled: false
	}
}

appManifestv1alpha1: appManifestKind & {
	schema: {
		#AdditionalPrinterColumns: {
			// name is a human readable name for the column.
			name: string
			// type is an OpenAPI type definition for this column.
			// See https://github.com/OAI/OpenAPI-Specification/blob/master/versions/2.0.md#data-types for details.
			type: string
			// format is an optional OpenAPI type definition for this column. The 'name' format is applied
			// to the primary identifier column to assist in clients identifying column is the resource name.
			// See https://github.com/OAI/OpenAPI-Specification/blob/master/versions/2.0.md#data-types for details.
			format?: string
			// description is a human readable description of this column.
			description?: string
			// priority is an integer defining the relative importance of this column compared to others. Lower
			// numbers are considered higher priority. Columns that may be omitted in limited space scenarios
			// should be given a priority greater than 0.
			priority?: int32
			// jsonPath is a simple JSON path (i.e. with array notation) which is evaluated against
			// each custom resource to produce the value for this column.
			jsonPath: string
		}
		#AdmissionOperation: "CREATE" | "UPDATE" | "DELETE" | "CONNECT" | "*" @cog(kind="enum",memberNames="create|update|delete|connect|all")
		#ValidationCapability: {
			operations: [...#AdmissionOperation]
		}
		#MutationCapability: {
			operations: [...#AdmissionOperation]
		}
		#AdmissionCapabilities: {
			validation?: #ValidationCapability
			mutation?: #MutationCapability
		}
		#ManifestVersionKindSchema: {
			[string]: _
		}
		#ManifestVersionKind: {
			// Kind is the name of the kind. This should begin with a capital letter and be CamelCased
			kind: string
			// Plural is the plural version of `kind`. This is optional and defaults to the kind + "s" if not present.
			plural?: string
			// Scope dictates the scope of the kind. This field must be the same for all versions of the kind.
			// Different values will result in an error or undefined behavior.
			scope: *"Namespaced" | "Cluster"
			admission?: #AdmissionCapabilities
			schema: #ManifestVersionKindSchema
			selectableFields?: [...string]
			additionalPrinterColumns?: [...#AdditionalPrinterColumns]
			// Conversion indicates whether this kind supports custom conversion behavior exposed by the Convert method in the App.
			// It may not prevent automatic conversion behavior between versions of the kind when set to false
			// (for example, CRDs will always support simple conversion, and this flag enables webhook conversion).
			// This field should be the same for all versions of the kind. Different values will result in an error or undefined behavior.
			conversion?: bool | *false
		}
<<<<<<< HEAD
		#ManifestVersion: {
			// Name is the version name string, such as "v1" or "v1alpha1"
			name: string
			// Served dictates whether this version is served by the API server.
			// A version cannot be removed from a manifest until it is no longer served.
			served?: bool | *true
			// Kinds is a list of all the kinds served in this version.
			// Generally, kinds should exist in each version unless they have been deprecated (and no longer exist in a newer version)
			// or newly added (and didn't exist for older versions).
			kinds: [...#ManifestVersionKind]
=======
		#ManifestKind: {
			kind: string
			plural?: string
			scope: string
			conversion: bool
			versions: [...#ManifestKindVersion]
>>>>>>> 51d84a12
		}
		#KindPermission: {
			group: string
			resource: string
			actions: [...string]
		}
		#OperatorWebhookProperties: {
			conversionPath?: string | *"/convert"
			validationPath?: string | *"/validate"
			mutationPath?: string | *"/mutate"
		}
		#OperatorInfo: {
			// URL is the URL of the operator's HTTPS endpoint, including port if non-standard (443).
			// It should be a URL which the API server can access.
			url?: string
			// Webhooks contains information about the various webhook paths.
			webhooks?: #OperatorWebhookProperties
		}
		spec: {
			appName: string
			group: string
			// Versions is the list of versions for this manifest, in order.
			versions: [...#ManifestVersion]
			// PreferredVersion is the preferred version for API use. If empty, it will use the latest from versions.
			// For CRDs, this also dictates which version is used for storage.
			preferredVersion?: string
			// ExtraPermissions contains additional permissions needed for an app's backend component to operate.
			// Apps implicitly have all permissions for kinds they managed (defined in `kinds`).
			extraPermissions?: {
				// accessKinds is a list of KindPermission objects for accessing additional kinds provided by other apps
				accessKinds: [...#KindPermission]
			}
			// DryRunKinds dictates whether this revision should create/update CRD's from the provided kinds,
			// Or simply validate and report errors in status.resources.crds.
			// If dryRunKinds is true, CRD change validation will be skipped on ingress and reported in status instead.
			// Even if no validation errors exist, CRDs will not be created or updated for a revision with dryRunKinds=true.
			dryRunKinds?: bool | *false
			// Operator has information about the operator being run for the app, if there is one.
			// When present, it can indicate to the API server the URL and paths for webhooks, if applicable.
			// This is only required if you run your app as an operator and any of your kinds support webhooks for validation,
			// mutation, or conversion.
			operator?: #OperatorInfo
		}
		status: {
			#ApplyStatus: {
				status: "success" | "failure"
				// details may contain specific information (such as error message(s)) on the reason for the status
				details?: string
			}
			// ObservedGeneration is the last generation which has been applied by the controller.
			observedGeneration?: int
			// Resources contains the status of each resource type created or updated in the API server
			// as a result of the AppManifest.
			resources: {
				[string]: #ApplyStatus
			}
		}
	}
}<|MERGE_RESOLUTION|>--- conflicted
+++ resolved
@@ -80,7 +80,6 @@
 			// This field should be the same for all versions of the kind. Different values will result in an error or undefined behavior.
 			conversion?: bool | *false
 		}
-<<<<<<< HEAD
 		#ManifestVersion: {
 			// Name is the version name string, such as "v1" or "v1alpha1"
 			name: string
@@ -91,14 +90,6 @@
 			// Generally, kinds should exist in each version unless they have been deprecated (and no longer exist in a newer version)
 			// or newly added (and didn't exist for older versions).
 			kinds: [...#ManifestVersionKind]
-=======
-		#ManifestKind: {
-			kind: string
-			plural?: string
-			scope: string
-			conversion: bool
-			versions: [...#ManifestKindVersion]
->>>>>>> 51d84a12
 		}
 		#KindPermission: {
 			group: string
