//
// This file is generated by grafana-app-sdk
// DO NOT EDIT
//

package apis

import (
	"encoding/json"
	"fmt"
	"strings"

	"k8s.io/apimachinery/pkg/runtime"
	"k8s.io/kube-openapi/pkg/spec3"
	"k8s.io/kube-openapi/pkg/validation/spec"

	"github.com/grafana/grafana-app-sdk/app"
	"github.com/grafana/grafana-app-sdk/resource"

	v1alpha1 "github.com/grafana/grafana-app-sdk/examples/apiserver/apis/example/v1alpha1"
)

var (
	rawSchemaTestKindv1alpha1     = []byte(`{"FooBar":{"additionalProperties":false,"properties":{"bar":{"$ref":"#/components/schemas/FooBar"},"foo":{"type":"string"}},"required":["foo"],"type":"object"},"OperatorState":{"additionalProperties":false,"properties":{"descriptiveState":{"description":"descriptiveState is an optional more descriptive state field which has no requirements on format","type":"string"},"details":{"additionalProperties":{"additionalProperties":{},"type":"object"},"description":"details contains any extra information that is operator-specific","type":"object"},"lastEvaluation":{"description":"lastEvaluation is the ResourceVersion last evaluated","type":"string"},"state":{"description":"state describes the state of the lastEvaluation.\nIt is limited to three possible states for machine evaluation.","enum":["success","in_progress","failed"],"type":"string"}},"required":["lastEvaluation","state"],"type":"object"},"RecursiveType":{"type":"object","required":["message"],"properties":{"message":{"type":"string"},"next":{"$ref":"#/components/schemas/nextRecursiveType"}},"additionalProperties":false},"TestKind":{"properties":{"mysubresource":{"$ref":"#/components/schemas/mysubresource"},"spec":{"$ref":"#/components/schemas/spec"},"status":{"$ref":"#/components/schemas/status"}},"required":["spec"]},"mysubresource":{"additionalProperties":false,"properties":{"extraValue":{"type":"string"}},"required":["extraValue"],"type":"object"},"spec":{"additionalProperties":false,"properties":{"foobar":{"$ref":"#/components/schemas/FooBar"},"testField":{"type":"string"}},"required":["testField"],"type":"object"},"status":{"additionalProperties":false,"properties":{"additionalFields":{"additionalProperties":{"additionalProperties":{},"type":"object"},"description":"additionalFields is reserved for future use","type":"object"},"operatorStates":{"additionalProperties":{"$ref":"#/components/schemas/OperatorState"},"description":"operatorStates is a map of operator ID to operator state evaluations.\nAny operator which consumes this kind SHOULD add its state evaluation information to this field.","type":"object"}},"type":"object"}}`)
	versionSchemaTestKindv1alpha1 app.VersionSchema
	_                             = json.Unmarshal(rawSchemaTestKindv1alpha1, &versionSchemaTestKindv1alpha1)
)

var appManifestData = app.ManifestData{
	AppName: "example",
	Group:   "example.ext.grafana.com",
	Versions: []app.ManifestVersion{
		{
			Name:   "v1alpha1",
			Served: true,
			Kinds: []app.ManifestVersionKind{
				{
					Kind:       "TestKind",
					Plural:     "TestKinds",
					Scope:      "Namespaced",
					Conversion: false,
					Admission: &app.AdmissionCapabilities{
						Validation: &app.ValidationCapability{
							Operations: []app.AdmissionOperation{
								app.AdmissionOperationCreate,
								app.AdmissionOperationUpdate,
							},
						},
					},
					Schema: &versionSchemaTestKindv1alpha1,
					Routes: map[string]spec3.PathProps{
						"/bar": {
							Get: &spec3.Operation{
								OperationProps: spec3.OperationProps{

									OperationId: "GetMessage",

									Responses: &spec3.Responses{
										ResponsesProps: spec3.ResponsesProps{
											Default: &spec3.Response{
												ResponseProps: spec3.ResponseProps{
													Description: "Default OK response",
													Content: map[string]*spec3.MediaType{
														"application/json": {
															MediaTypeProps: spec3.MediaTypeProps{
																Schema: &spec.Schema{
																	SchemaProps: spec.SchemaProps{
																		Type: []string{"object"},
																		Properties: map[string]spec.Schema{
																			"apiVersion": {
																				SchemaProps: spec.SchemaProps{
																					Type:        []string{"string"},
																					Description: "APIVersion defines the versioned schema of this representation of an object. Servers should convert recognized schemas to the latest internal value, and may reject unrecognized values. More info: https://git.k8s.io/community/contributors/devel/sig-architecture/api-conventions.md#resources",
																				},
																			},
																			"kind": {
																				SchemaProps: spec.SchemaProps{
																					Type:        []string{"string"},
																					Description: "Kind is a string value representing the REST resource this object represents. Servers may infer this from the endpoint the client submits requests to. Cannot be updated. In CamelCase. More info: https://git.k8s.io/community/contributors/devel/sig-architecture/api-conventions.md#types-kinds",
																				},
																			},
																			"message": {
																				SchemaProps: spec.SchemaProps{
																					Type: []string{"string"},
																				},
																			},
																		},
																		AdditionalProperties: &spec.SchemaOrBool{
																			Allows: false,
																		},
																		Required: []string{
																			"message",
																			"apiVersion",
																			"kind",
																		},
																	}},
															}},
													},
												},
											},
										}},
								},
							},
						},
						"/foo": {
							Get: &spec3.Operation{
								OperationProps: spec3.OperationProps{

									OperationId: "GetFoo",

									Parameters: []*spec3.Parameter{

										{
											ParameterProps: spec3.ParameterProps{
												Name:     "foo",
												In:       "query",
												Required: true,
												Schema: &spec.Schema{
													SchemaProps: spec.SchemaProps{
														Type: []string{"string"},
													},
												},
											},
										},
									},
									RequestBody: &spec3.RequestBody{
										RequestBodyProps: spec3.RequestBodyProps{

											Required: true,
											Content: map[string]*spec3.MediaType{
												"application/json": {
													MediaTypeProps: spec3.MediaTypeProps{
														Schema: &spec.Schema{
															SchemaProps: spec.SchemaProps{
																Type: []string{"object"},
																Properties: map[string]spec.Schema{
																	"bar": {
																		SchemaProps: spec.SchemaProps{
																			Type: []string{"string"},
																		},
																	},
																},
																AdditionalProperties: &spec.SchemaOrBool{
																	Allows: false,
																},
																Required: []string{
																	"bar",
																},
															}},
													}},
											},
										}},
									Responses: &spec3.Responses{
										ResponsesProps: spec3.ResponsesProps{
											Default: &spec3.Response{
												ResponseProps: spec3.ResponseProps{
													Description: "Default OK response",
													Content: map[string]*spec3.MediaType{
														"application/json": {
															MediaTypeProps: spec3.MediaTypeProps{
																Schema: &spec.Schema{
																	SchemaProps: spec.SchemaProps{
																		Type: []string{"object"},
																		Properties: map[string]spec.Schema{
																			"apiVersion": {
																				SchemaProps: spec.SchemaProps{
																					Type:        []string{"string"},
																					Description: "APIVersion defines the versioned schema of this representation of an object. Servers should convert recognized schemas to the latest internal value, and may reject unrecognized values. More info: https://git.k8s.io/community/contributors/devel/sig-architecture/api-conventions.md#resources",
																				},
																			},
																			"kind": {
																				SchemaProps: spec.SchemaProps{
																					Type:        []string{"string"},
																					Description: "Kind is a string value representing the REST resource this object represents. Servers may infer this from the endpoint the client submits requests to. Cannot be updated. In CamelCase. More info: https://git.k8s.io/community/contributors/devel/sig-architecture/api-conventions.md#types-kinds",
																				},
																			},
																			"metadata": {
																				SchemaProps: spec.SchemaProps{
																					Type: []string{"object"},
																					Properties: map[string]spec.Schema{
																						"annotations": {
																							SchemaProps: spec.SchemaProps{
																								Type: []string{"object"},
																							},
																						},
																						"creationTimestamp": {
																							SchemaProps: spec.SchemaProps{
																								Type:   []string{"string"},
																								Format: "date-time",
																							},
																						},
																						"deletionGracePeriodSeconds": {
																							SchemaProps: spec.SchemaProps{
																								Type:   []string{"integer"},
																								Format: "int64",
																							},
																						},
																						"deletionTimestamp": {
																							SchemaProps: spec.SchemaProps{
																								Type:   []string{"string"},
																								Format: "date-time",
																							},
																						},
																						"finalizers": {
																							SchemaProps: spec.SchemaProps{
																								Type: []string{"array"},
																							},
																						},
																						"generateName": {
																							SchemaProps: spec.SchemaProps{
																								Type: []string{"string"},
																							},
																						},
																						"generation": {
																							SchemaProps: spec.SchemaProps{
																								Type:   []string{"integer"},
																								Format: "int64",
																							},
																						},
																						"labels": {
																							SchemaProps: spec.SchemaProps{
																								Type: []string{"object"},
																							},
																						},
																						"managedFields": {
																							SchemaProps: spec.SchemaProps{
																								Type: []string{"array"},
																							},
																						},
																						"name": {
																							SchemaProps: spec.SchemaProps{
																								Type: []string{"string"},
																							},
																						},
																						"namespace": {
																							SchemaProps: spec.SchemaProps{
																								Type: []string{"string"},
																							},
																						},
																						"ownerReferences": {
																							SchemaProps: spec.SchemaProps{
																								Type: []string{"array"},
																							},
																						},
																						"resourceVersion": {
																							SchemaProps: spec.SchemaProps{
																								Type: []string{"string"},
																							},
																						},
																						"selfLink": {
																							SchemaProps: spec.SchemaProps{
																								Type: []string{"string"},
																							},
																						},
																						"uid": {
																							SchemaProps: spec.SchemaProps{
																								Type: []string{"string"},
																							},
																						},
																					},
																				},
																				VendorExtensible: spec.VendorExtensible{
																					Extensions: spec.Extensions{
																						"x-grafana-app-uses-kubernetes-object-metadata": true,
																					},
																				},
																			},
																			"status": {
																				SchemaProps: spec.SchemaProps{
																					Type: []string{"string"},
																				},
																			},
																		},
																		AdditionalProperties: &spec.SchemaOrBool{
																			Allows: false,
																		},
																		Required: []string{
																			"status",
																			"apiVersion",
																			"kind",
																			"metadata",
																		},
																	}},
															}},
													},
												},
											},
										}},
								},
							},
						},
						"/recurse": {
							Get: &spec3.Operation{
								OperationProps: spec3.OperationProps{

									OperationId: "GetRecursiveResponse",

									Responses: &spec3.Responses{
										ResponsesProps: spec3.ResponsesProps{
											Default: &spec3.Response{
												ResponseProps: spec3.ResponseProps{
													Description: "Default OK response",
													Content: map[string]*spec3.MediaType{
														"application/json": {
															MediaTypeProps: spec3.MediaTypeProps{
																Schema: &spec.Schema{
																	SchemaProps: spec.SchemaProps{
																		Type: []string{"object"},
																		Properties: map[string]spec.Schema{
																			"message": {
																				SchemaProps: spec.SchemaProps{
																					Type: []string{"string"},
																				},
																			},
																			"next": {
																				SchemaProps: spec.SchemaProps{

																					Ref: spec.MustCreateRef("#/components/schemas/nextRecursiveType"),
																				},
																			},
																		},
																		AdditionalProperties: &spec.SchemaOrBool{
																			Allows: false,
																		},
																		Required: []string{
																			"message",
																		},
																	}},
															}},
													},
												},
											},
										}},
								},
							},
						},
					},
				},
			},
			Routes: app.ManifestVersionRoutes{
				Namespaced: map[string]spec3.PathProps{
					"/foobar": {
						Get: &spec3.Operation{
							OperationProps: spec3.OperationProps{

								OperationId: "GetFoobar",

								Parameters: []*spec3.Parameter{

									{
										ParameterProps: spec3.ParameterProps{
											Name:     "foo",
											In:       "query",
											Required: true,
											Schema: &spec.Schema{
												SchemaProps: spec.SchemaProps{
													Type: []string{"string"},
												},
											},
										},
									},
								},
								RequestBody: &spec3.RequestBody{
									RequestBodyProps: spec3.RequestBodyProps{

										Required: true,
										Content: map[string]*spec3.MediaType{
											"application/json": {
												MediaTypeProps: spec3.MediaTypeProps{
													Schema: &spec.Schema{
														SchemaProps: spec.SchemaProps{
															Type: []string{"object"},
															Properties: map[string]spec.Schema{
																"input": {
																	SchemaProps: spec.SchemaProps{
																		Type: []string{"string"},
																	},
																},
															},
															AdditionalProperties: &spec.SchemaOrBool{
																Allows: false,
															},
															Required: []string{
																"input",
															},
														}},
												}},
										},
									}},
								Responses: &spec3.Responses{
									ResponsesProps: spec3.ResponsesProps{
										Default: &spec3.Response{
											ResponseProps: spec3.ResponseProps{
												Description: "Default OK response",
												Content: map[string]*spec3.MediaType{
													"application/json": {
														MediaTypeProps: spec3.MediaTypeProps{
															Schema: &spec.Schema{
																SchemaProps: spec.SchemaProps{
																	Type: []string{"object"},
																	Properties: map[string]spec.Schema{
																		"apiVersion": {
																			SchemaProps: spec.SchemaProps{
																				Type:        []string{"string"},
																				Description: "APIVersion defines the versioned schema of this representation of an object. Servers should convert recognized schemas to the latest internal value, and may reject unrecognized values. More info: https://git.k8s.io/community/contributors/devel/sig-architecture/api-conventions.md#resources",
																			},
																		},
																		"foo": {
																			SchemaProps: spec.SchemaProps{
																				Type: []string{"string"},
																			},
																		},
																		"kind": {
																			SchemaProps: spec.SchemaProps{
																				Type:        []string{"string"},
																				Description: "Kind is a string value representing the REST resource this object represents. Servers may infer this from the endpoint the client submits requests to. Cannot be updated. In CamelCase. More info: https://git.k8s.io/community/contributors/devel/sig-architecture/api-conventions.md#types-kinds",
																			},
																		},
																	},
																	AdditionalProperties: &spec.SchemaOrBool{
																		Allows: false,
																	},
																	Required: []string{
																		"foo",
																		"apiVersion",
																		"kind",
																	},
																}},
														}},
												},
											},
										},
									}},
							},
						},
					},
				},
				Cluster: map[string]spec3.PathProps{
					"/foobar": {
						Get: &spec3.Operation{
							OperationProps: spec3.OperationProps{

								OperationId: "clustergetfoobar",

								Responses: &spec3.Responses{
									ResponsesProps: spec3.ResponsesProps{
										Default: &spec3.Response{
											ResponseProps: spec3.ResponseProps{
												Description: "Default OK response",
												Content: map[string]*spec3.MediaType{
													"application/json": {
														MediaTypeProps: spec3.MediaTypeProps{
															Schema: &spec.Schema{
																SchemaProps: spec.SchemaProps{
																	Type: []string{"object"},
																	Properties: map[string]spec.Schema{
																		"apiVersion": {
																			SchemaProps: spec.SchemaProps{
																				Type:        []string{"string"},
																				Description: "APIVersion defines the versioned schema of this representation of an object. Servers should convert recognized schemas to the latest internal value, and may reject unrecognized values. More info: https://git.k8s.io/community/contributors/devel/sig-architecture/api-conventions.md#resources",
																			},
																		},
																		"bar": {
																			SchemaProps: spec.SchemaProps{
																				Type: []string{"string"},
																			},
																		},
<<<<<<< HEAD
																		"extra": {
																			SchemaProps: spec.SchemaProps{
																				Type: []string{"object"},
																				AdditionalProperties: &spec.SchemaOrBool{
																					Schema: &spec.Schema{
																						SchemaProps: spec.SchemaProps{

																							Ref: spec.MustCreateRef("#/components/schemas/Extra"),
																						},
																					},
																				},
																			},
																		},
																	},
																	AdditionalProperties: &spec.SchemaOrBool{
																		Allows: false,
																	},
																	Required: []string{
																		"bar",
																		"extra",
=======
																		"kind": {
																			SchemaProps: spec.SchemaProps{
																				Type:        []string{"string"},
																				Description: "Kind is a string value representing the REST resource this object represents. Servers may infer this from the endpoint the client submits requests to. Cannot be updated. In CamelCase. More info: https://git.k8s.io/community/contributors/devel/sig-architecture/api-conventions.md#types-kinds",
																			},
																		},
																	},
																	Required: []string{
																		"bar",
																		"apiVersion",
																		"kind",
>>>>>>> 42a0d05d
																	},
																}},
														}},
												},
											},
										},
									}},
							},
						},
					},
				},
				Schemas: map[string]spec.Schema{
					"Extra": {
						SchemaProps: spec.SchemaProps{
							Type: []string{"object"},
							Properties: map[string]spec.Schema{
								"foo": {
									SchemaProps: spec.SchemaProps{
										Type: []string{"string"},
									},
								},
							},
							AdditionalProperties: &spec.SchemaOrBool{
								Allows: false,
							},
							Required: []string{
								"foo",
							},
						},
					},
				},
			},
		},
	},
}

func LocalManifest() app.Manifest {
	return app.NewEmbeddedManifest(appManifestData)
}

func RemoteManifest() app.Manifest {
	return app.NewAPIServerManifest("example")
}

var kindVersionToGoType = map[string]resource.Kind{
	"TestKind/v1alpha1": v1alpha1.TestKindKind(),
}

// ManifestGoTypeAssociator returns the associated resource.Kind instance for a given Kind and Version, if one exists.
// If there is no association for the provided Kind and Version, exists will return false.
func ManifestGoTypeAssociator(kind, version string) (goType resource.Kind, exists bool) {
	goType, exists = kindVersionToGoType[fmt.Sprintf("%s/%s", kind, version)]
	return goType, exists
}

var customRouteToGoResponseType = map[string]any{
	"v1alpha1|TestKind|bar|GET": v1alpha1.GetMessage{},

	"v1alpha1|TestKind|foo|GET": v1alpha1.GetFoo{},

	"v1alpha1|TestKind|recurse|GET": v1alpha1.GetRecursiveResponse{},

	"v1alpha1||<namespace>/foobar|GET": v1alpha1.GetFoobar{},
	"v1alpha1||foobar|GET":             v1alpha1.Clustergetfoobar{},
}

// ManifestCustomRouteResponsesAssociator returns the associated response go type for a given kind, version, custom route path, and method, if one exists.
// kind may be empty for custom routes which are not kind subroutes. Leading slashes are removed from subroute paths.
// If there is no association for the provided kind, version, custom route path, and method, exists will return false.
// Resource routes (those without a kind) should prefix their route with "<namespace>/" if the route is namespaced (otherwise the route is assumed to be cluster-scope)
func ManifestCustomRouteResponsesAssociator(kind, version, path, verb string) (goType any, exists bool) {
	if len(path) > 0 && path[0] == '/' {
		path = path[1:]
	}
	goType, exists = customRouteToGoResponseType[fmt.Sprintf("%s|%s|%s|%s", version, kind, path, strings.ToUpper(verb))]
	return goType, exists
}

var customRouteToGoParamsType = map[string]runtime.Object{

	"v1alpha1|TestKind|foo|GET": &v1alpha1.GetFooRequestParamsObject{},
}

func ManifestCustomRouteQueryAssociator(kind, version, path, verb string) (goType runtime.Object, exists bool) {
	if len(path) > 0 && path[0] == '/' {
		path = path[1:]
	}
	goType, exists = customRouteToGoParamsType[fmt.Sprintf("%s|%s|%s|%s", version, kind, path, strings.ToUpper(verb))]
	return goType, exists
}

var customRouteToGoRequestBodyType = map[string]any{

	"v1alpha1|TestKind|foo|GET": &v1alpha1.GetFooRequestBody{},

	"v1alpha1||<namespace>/foobar|GET": v1alpha1.GetFoobarRequestBody{},
}

func ManifestCustomRouteRequestBodyAssociator(kind, version, path, verb string) (goType any, exists bool) {
	if len(path) > 0 && path[0] == '/' {
		path = path[1:]
	}
	goType, exists = customRouteToGoRequestBodyType[fmt.Sprintf("%s|%s|%s|%s", version, kind, path, strings.ToUpper(verb))]
	return goType, exists
}

type GoTypeAssociator struct{}

func NewGoTypeAssociator() *GoTypeAssociator {
	return &GoTypeAssociator{}
}

func (g *GoTypeAssociator) KindToGoType(kind, version string) (goType resource.Kind, exists bool) {
	return ManifestGoTypeAssociator(kind, version)
}
func (g *GoTypeAssociator) CustomRouteReturnGoType(kind, version, path, verb string) (goType any, exists bool) {
	return ManifestCustomRouteResponsesAssociator(kind, version, path, verb)
}
func (g *GoTypeAssociator) CustomRouteQueryGoType(kind, version, path, verb string) (goType runtime.Object, exists bool) {
	return ManifestCustomRouteQueryAssociator(kind, version, path, verb)
}
func (g *GoTypeAssociator) CustomRouteRequestBodyGoType(kind, version, path, verb string) (goType any, exists bool) {
	return ManifestCustomRouteRequestBodyAssociator(kind, version, path, verb)
}<|MERGE_RESOLUTION|>--- conflicted
+++ resolved
@@ -10,12 +10,11 @@
 	"fmt"
 	"strings"
 
+	"github.com/grafana/grafana-app-sdk/app"
+	"github.com/grafana/grafana-app-sdk/resource"
 	"k8s.io/apimachinery/pkg/runtime"
 	"k8s.io/kube-openapi/pkg/spec3"
 	"k8s.io/kube-openapi/pkg/validation/spec"
-
-	"github.com/grafana/grafana-app-sdk/app"
-	"github.com/grafana/grafana-app-sdk/resource"
 
 	v1alpha1 "github.com/grafana/grafana-app-sdk/examples/apiserver/apis/example/v1alpha1"
 )
@@ -181,6 +180,13 @@
 																						"annotations": {
 																							SchemaProps: spec.SchemaProps{
 																								Type: []string{"object"},
+																								AdditionalProperties: &spec.SchemaOrBool{
+																									Schema: &spec.Schema{
+																										SchemaProps: spec.SchemaProps{
+																											Type: []string{"string"},
+																										},
+																									},
+																								},
 																							},
 																						},
 																						"creationTimestamp": {
@@ -220,6 +226,13 @@
 																						"labels": {
 																							SchemaProps: spec.SchemaProps{
 																								Type: []string{"object"},
+																								AdditionalProperties: &spec.SchemaOrBool{
+																									Schema: &spec.Schema{
+																										SchemaProps: spec.SchemaProps{
+																											Type: []string{"string"},
+																										},
+																									},
+																								},
 																							},
 																						},
 																						"managedFields": {
@@ -307,6 +320,18 @@
 																	SchemaProps: spec.SchemaProps{
 																		Type: []string{"object"},
 																		Properties: map[string]spec.Schema{
+																			"apiVersion": {
+																				SchemaProps: spec.SchemaProps{
+																					Type:        []string{"string"},
+																					Description: "APIVersion defines the versioned schema of this representation of an object. Servers should convert recognized schemas to the latest internal value, and may reject unrecognized values. More info: https://git.k8s.io/community/contributors/devel/sig-architecture/api-conventions.md#resources",
+																				},
+																			},
+																			"kind": {
+																				SchemaProps: spec.SchemaProps{
+																					Type:        []string{"string"},
+																					Description: "Kind is a string value representing the REST resource this object represents. Servers may infer this from the endpoint the client submits requests to. Cannot be updated. In CamelCase. More info: https://git.k8s.io/community/contributors/devel/sig-architecture/api-conventions.md#types-kinds",
+																				},
+																			},
 																			"message": {
 																				SchemaProps: spec.SchemaProps{
 																					Type: []string{"string"},
@@ -324,6 +349,8 @@
 																		},
 																		Required: []string{
 																			"message",
+																			"apiVersion",
+																			"kind",
 																		},
 																	}},
 															}},
@@ -465,7 +492,6 @@
 																				Type: []string{"string"},
 																			},
 																		},
-<<<<<<< HEAD
 																		"extra": {
 																			SchemaProps: spec.SchemaProps{
 																				Type: []string{"object"},
@@ -479,14 +505,6 @@
 																				},
 																			},
 																		},
-																	},
-																	AdditionalProperties: &spec.SchemaOrBool{
-																		Allows: false,
-																	},
-																	Required: []string{
-																		"bar",
-																		"extra",
-=======
 																		"kind": {
 																			SchemaProps: spec.SchemaProps{
 																				Type:        []string{"string"},
@@ -494,11 +512,14 @@
 																			},
 																		},
 																	},
+																	AdditionalProperties: &spec.SchemaOrBool{
+																		Allows: false,
+																	},
 																	Required: []string{
 																		"bar",
+																		"extra",
 																		"apiVersion",
 																		"kind",
->>>>>>> 42a0d05d
 																	},
 																}},
 														}},
