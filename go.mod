module github.com/grafana/grafana-app-sdk

go 1.21

require (
	cuelang.org/go v0.5.0
	github.com/dave/dst v0.27.3
	github.com/getkin/kin-openapi v0.120.0
	github.com/golangci/lint-1 v0.0.0-20181222135242-d2cdd8c08219
	github.com/grafana/codejen v0.0.3
	github.com/grafana/cuetsy v0.1.10
	github.com/grafana/grafana-plugin-sdk-go v0.193.0
	github.com/grafana/thema v0.0.0-20230511182720-3146087fcc26
	github.com/hashicorp/go-multierror v1.1.1
	github.com/labstack/echo/v4 v4.11.3
	github.com/matryer/moq v0.3.3
	github.com/prometheus/client_golang v1.17.0
	github.com/puzpuzpuz/xsync/v2 v2.5.1
	github.com/spf13/cobra v1.8.0
	github.com/stretchr/testify v1.8.4
	github.com/yalue/merged_fs v1.2.3
	go.opentelemetry.io/otel v1.20.0
	go.opentelemetry.io/otel/trace v1.20.0
	golang.org/x/text v0.14.0
	golang.org/x/tools v0.15.0
	gomodules.xyz/jsonpatch/v2 v2.4.0
	gopkg.in/yaml.v3 v3.0.1
	k8s.io/api v0.28.3
	k8s.io/apiextensions-apiserver v0.28.3
	k8s.io/apimachinery v0.28.3
	k8s.io/client-go v0.28.3
	k8s.io/utils v0.0.0-20230406110748-d93618cff8a2
)

require (
	github.com/BurntSushi/toml v1.3.2 // indirect
	github.com/apache/arrow/go/v13 v13.0.0 // indirect
	github.com/beorn7/perks v1.0.1 // indirect
	github.com/cenkalti/backoff/v4 v4.2.1 // indirect
	github.com/cespare/xxhash/v2 v2.2.0 // indirect
	github.com/cheekybits/genny v1.0.0 // indirect
	github.com/chromedp/cdproto v0.0.0-20220208224320-6efb837e6bc2 // indirect
	github.com/cockroachdb/apd/v2 v2.0.2 // indirect
	github.com/cockroachdb/errors v1.9.1 // indirect
	github.com/cockroachdb/logtags v0.0.0-20211118104740-dabe8e521a4f // indirect
	github.com/cockroachdb/redact v1.1.3 // indirect
	github.com/cpuguy83/go-md2man/v2 v2.0.3 // indirect
	github.com/davecgh/go-spew v1.1.1 // indirect
	github.com/elazarl/goproxy v0.0.0-20230731152917-f99041a5c027 // indirect
	github.com/emicklei/proto v1.10.0 // indirect
	github.com/fatih/color v1.15.0 // indirect
	github.com/getsentry/sentry-go v0.12.0 // indirect
	github.com/go-logr/logr v1.3.0 // indirect
	github.com/go-logr/stdr v1.2.2 // indirect
	github.com/go-openapi/jsonpointer v0.19.6 // indirect
	github.com/go-openapi/swag v0.22.4 // indirect
	github.com/goccy/go-json v0.10.0 // indirect
	github.com/gogo/protobuf v1.3.2 // indirect
<<<<<<< HEAD
=======
	github.com/golang/glog v1.1.2 // indirect
>>>>>>> 68f6db5a
	github.com/golang/protobuf v1.5.3 // indirect
	github.com/google/flatbuffers v23.1.21+incompatible // indirect
	github.com/google/go-cmp v0.6.0 // indirect
	github.com/google/gofuzz v1.2.0 // indirect
	github.com/google/uuid v1.3.1 // indirect
	github.com/gorilla/mux v1.8.0 // indirect
	github.com/grpc-ecosystem/go-grpc-middleware v1.4.0 // indirect
	github.com/grpc-ecosystem/go-grpc-prometheus v1.2.1-0.20191002090509-6af20e3a5340 // indirect
	github.com/grpc-ecosystem/grpc-gateway/v2 v2.16.2 // indirect
	github.com/hashicorp/errwrap v1.1.0 // indirect
	github.com/hashicorp/go-hclog v1.5.0 // indirect
	github.com/hashicorp/go-plugin v1.5.2 // indirect
	github.com/hashicorp/yamux v0.1.1 // indirect
	github.com/imdario/mergo v0.3.12 // indirect
	github.com/inconshreveable/mousetrap v1.1.0 // indirect
	github.com/invopop/yaml v0.2.0 // indirect
	github.com/josharian/intern v1.0.0 // indirect
	github.com/json-iterator/go v1.1.12 // indirect
	github.com/klauspost/compress v1.16.7 // indirect
	github.com/klauspost/cpuid/v2 v2.2.3 // indirect
	github.com/kr/pretty v0.3.1 // indirect
	github.com/kr/text v0.2.0 // indirect
	github.com/labstack/gommon v0.4.0 // indirect
	github.com/lib/pq v1.10.7 // indirect
	github.com/magefile/mage v1.15.0 // indirect
	github.com/mailru/easyjson v0.7.7 // indirect
	github.com/mattetti/filebuffer v1.0.1 // indirect
	github.com/mattn/go-colorable v0.1.13 // indirect
	github.com/mattn/go-isatty v0.0.19 // indirect
	github.com/mattn/go-runewidth v0.0.13 // indirect
	github.com/matttproud/golang_protobuf_extensions v1.0.4 // indirect
	github.com/mitchellh/go-testing-interface v1.14.1 // indirect
	github.com/mitchellh/go-wordwrap v1.0.1 // indirect
	github.com/modern-go/concurrent v0.0.0-20180306012644-bacd9c7ef1dd // indirect
	github.com/modern-go/reflect2 v1.0.2 // indirect
	github.com/mohae/deepcopy v0.0.0-20170929034955-c48cc78d4826 // indirect
	github.com/mpvl/unique v0.0.0-20150818121801-cbe035fff7de // indirect
	github.com/oklog/run v1.1.0 // indirect
	github.com/olekukonko/tablewriter v0.0.5 // indirect
	github.com/perimeterx/marshmallow v1.1.5 // indirect
	github.com/pierrec/lz4/v4 v4.1.17 // indirect
	github.com/pkg/errors v0.9.1 // indirect
	github.com/pmezard/go-difflib v1.0.1-0.20181226105442-5d4384ee4fb2 // indirect
	github.com/prometheus/client_model v0.4.1-0.20230718164431-9a2bf3000d16 // indirect
	github.com/prometheus/common v0.44.0 // indirect
	github.com/prometheus/procfs v0.11.1 // indirect
	github.com/protocolbuffers/txtpbfmt v0.0.0-20230328191034-3462fbc510c0 // indirect
	github.com/rivo/uniseg v0.3.4 // indirect
	github.com/rogpeppe/go-internal v1.11.0 // indirect
	github.com/russross/blackfriday/v2 v2.1.0 // indirect
	github.com/spf13/pflag v1.0.5 // indirect
	github.com/unknwon/bra v0.0.0-20200517080246-1e3013ecaff8 // indirect
	github.com/unknwon/com v1.0.1 // indirect
	github.com/unknwon/log v0.0.0-20150304194804-e617c87089d3 // indirect
	github.com/urfave/cli v1.22.14 // indirect
	github.com/valyala/bytebufferpool v1.0.0 // indirect
	github.com/valyala/fasttemplate v1.2.2 // indirect
	github.com/xlab/treeprint v1.1.0 // indirect
	github.com/zeebo/xxh3 v1.0.2 // indirect
	go.opentelemetry.io/contrib/instrumentation/google.golang.org/grpc/otelgrpc v0.46.0 // indirect
	go.opentelemetry.io/contrib/instrumentation/net/http/httptrace/otelhttptrace v0.46.0 // indirect
	go.opentelemetry.io/contrib/propagators/jaeger v1.20.0 // indirect
	go.opentelemetry.io/contrib/samplers/jaegerremote v0.14.0 // indirect
	go.opentelemetry.io/otel/exporters/otlp/otlptrace v1.20.0 // indirect
	go.opentelemetry.io/otel/exporters/otlp/otlptrace/otlptracegrpc v1.20.0 // indirect
	go.opentelemetry.io/otel/metric v1.20.0 // indirect
	go.opentelemetry.io/otel/sdk v1.20.0 // indirect
	go.opentelemetry.io/proto/otlp v1.0.0 // indirect
	golang.org/x/crypto v0.15.0 // indirect
	golang.org/x/mod v0.14.0 // indirect
	golang.org/x/net v0.18.0 // indirect
	golang.org/x/oauth2 v0.11.0 // indirect
	golang.org/x/sync v0.5.0 // indirect
	golang.org/x/sys v0.14.0 // indirect
	golang.org/x/term v0.14.0 // indirect
	golang.org/x/time v0.3.0 // indirect
	golang.org/x/xerrors v0.0.0-20220907171357-04be3eba64a2 // indirect
	google.golang.org/appengine v1.6.7 // indirect
	google.golang.org/genproto v0.0.0-20230822172742-b8732ec3820d // indirect
	google.golang.org/genproto/googleapis/api v0.0.0-20230822172742-b8732ec3820d // indirect
	google.golang.org/genproto/googleapis/rpc v0.0.0-20230822172742-b8732ec3820d // indirect
	google.golang.org/grpc v1.59.0 // indirect
	google.golang.org/protobuf v1.31.0 // indirect
	gopkg.in/fsnotify/fsnotify.v1 v1.4.7 // indirect
	gopkg.in/inf.v0 v0.9.1 // indirect
	gopkg.in/yaml.v2 v2.4.0 // indirect
	k8s.io/klog/v2 v2.100.1 // indirect
	sigs.k8s.io/json v0.0.0-20221116044647-bc3834ca7abd // indirect
	sigs.k8s.io/structured-merge-diff/v4 v4.2.3 // indirect
	sigs.k8s.io/yaml v1.3.0 // indirect
)<|MERGE_RESOLUTION|>--- conflicted
+++ resolved
@@ -56,10 +56,7 @@
 	github.com/go-openapi/swag v0.22.4 // indirect
 	github.com/goccy/go-json v0.10.0 // indirect
 	github.com/gogo/protobuf v1.3.2 // indirect
-<<<<<<< HEAD
-=======
 	github.com/golang/glog v1.1.2 // indirect
->>>>>>> 68f6db5a
 	github.com/golang/protobuf v1.5.3 // indirect
 	github.com/google/flatbuffers v23.1.21+incompatible // indirect
 	github.com/google/go-cmp v0.6.0 // indirect
