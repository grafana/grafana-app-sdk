--- conflicted
+++ resolved
@@ -384,7 +384,7 @@
 	if scope == resource.NamespacedScope {
 		lookup = path.Join("<namespace>", rpath)
 	}
-	responseType, ok := r.customRouteResolver("", gv.Version, lookup, method)
+	responseType, ok := r.resolver.CustomRouteReturnGoType("", gv.Version, lookup, method)
 	if !ok {
 		// TODO: this actually causes a panic, need some kind of basic object here that's also in the OpenAPI
 		responseType = nil
@@ -561,59 +561,31 @@
 			rpath = path.Join(routePathPrefix, rpath)
 		}
 		if pathProps.Get != nil {
-<<<<<<< HEAD
-			key, val := r.getOperationOpenAPI(kind, ver, rpath, "GET", pathProps.Get, r.customRouteResolver, defaultPkgPrefix, callback)
+			key, val := r.getOperationOpenAPI(kind, ver, rpath, "GET", pathProps.Get, r.resolver.CustomRouteReturnGoType, defaultPkgPrefix, callback)
 			defs[key] = val
 		}
 		if pathProps.Post != nil {
-			key, val := r.getOperationOpenAPI(kind, ver, rpath, "POST", pathProps.Post, r.customRouteResolver, defaultPkgPrefix, callback)
+			key, val := r.getOperationOpenAPI(kind, ver, rpath, "POST", pathProps.Post, r.resolver.CustomRouteReturnGoType, defaultPkgPrefix, callback)
 			defs[key] = val
 		}
 		if pathProps.Put != nil {
-			key, val := r.getOperationOpenAPI(kind, ver, rpath, "PUT", pathProps.Put, r.customRouteResolver, defaultPkgPrefix, callback)
+			key, val := r.getOperationOpenAPI(kind, ver, rpath, "PUT", pathProps.Put, r.resolver.CustomRouteReturnGoType, defaultPkgPrefix, callback)
 			defs[key] = val
 		}
 		if pathProps.Patch != nil {
-			key, val := r.getOperationOpenAPI(kind, ver, rpath, "PATCH", pathProps.Patch, r.customRouteResolver, defaultPkgPrefix, callback)
+			key, val := r.getOperationOpenAPI(kind, ver, rpath, "PATCH", pathProps.Patch, r.resolver.CustomRouteReturnGoType, defaultPkgPrefix, callback)
 			defs[key] = val
 		}
 		if pathProps.Delete != nil {
-			key, val := r.getOperationOpenAPI(kind, ver, rpath, "DELETE", pathProps.Delete, r.customRouteResolver, defaultPkgPrefix, callback)
+			key, val := r.getOperationOpenAPI(kind, ver, rpath, "DELETE", pathProps.Delete, r.resolver.CustomRouteReturnGoType, defaultPkgPrefix, callback)
 			defs[key] = val
 		}
 		if pathProps.Head != nil {
-			key, val := r.getOperationOpenAPI(kind, ver, rpath, "HEAD", pathProps.Head, r.customRouteResolver, defaultPkgPrefix, callback)
+			key, val := r.getOperationOpenAPI(kind, ver, rpath, "HEAD", pathProps.Head, r.resolver.CustomRouteReturnGoType, defaultPkgPrefix, callback)
 			defs[key] = val
 		}
 		if pathProps.Options != nil {
-			key, val := r.getOperationOpenAPI(kind, ver, rpath, "OPTIONS", pathProps.Options, r.customRouteResolver, defaultPkgPrefix, callback)
-=======
-			key, val := r.getOperationOpenAPI(kind, ver, path, "GET", pathProps.Get, r.resolver.CustomRouteReturnGoType, defaultPkgPrefix, callback)
-			defs[key] = val
-		}
-		if pathProps.Post != nil {
-			key, val := r.getOperationOpenAPI(kind, ver, path, "POST", pathProps.Post, r.resolver.CustomRouteReturnGoType, defaultPkgPrefix, callback)
-			defs[key] = val
-		}
-		if pathProps.Put != nil {
-			key, val := r.getOperationOpenAPI(kind, ver, path, "PUT", pathProps.Put, r.resolver.CustomRouteReturnGoType, defaultPkgPrefix, callback)
-			defs[key] = val
-		}
-		if pathProps.Patch != nil {
-			key, val := r.getOperationOpenAPI(kind, ver, path, "PATCH", pathProps.Patch, r.resolver.CustomRouteReturnGoType, defaultPkgPrefix, callback)
-			defs[key] = val
-		}
-		if pathProps.Delete != nil {
-			key, val := r.getOperationOpenAPI(kind, ver, path, "DELETE", pathProps.Delete, r.resolver.CustomRouteReturnGoType, defaultPkgPrefix, callback)
-			defs[key] = val
-		}
-		if pathProps.Head != nil {
-			key, val := r.getOperationOpenAPI(kind, ver, path, "HEAD", pathProps.Head, r.resolver.CustomRouteReturnGoType, defaultPkgPrefix, callback)
-			defs[key] = val
-		}
-		if pathProps.Options != nil {
-			key, val := r.getOperationOpenAPI(kind, ver, path, "OPTIONS", pathProps.Options, r.resolver.CustomRouteReturnGoType, defaultPkgPrefix, callback)
->>>>>>> b9103db1
+			key, val := r.getOperationOpenAPI(kind, ver, rpath, "OPTIONS", pathProps.Options, r.resolver.CustomRouteReturnGoType, defaultPkgPrefix, callback)
 			defs[key] = val
 		}
 	}
