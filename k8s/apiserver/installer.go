package apiserver

import (
	"context"
	"encoding/json"
	"errors"
	"fmt"
	"io"
	"maps"
	"net/http"
	"net/url"
	"path"
	"reflect"
	"regexp"
	"sort"
	"strings"
	"sync"

	"github.com/emicklei/go-restful/v3"
	apierrors "k8s.io/apimachinery/pkg/api/errors"
	metav1 "k8s.io/apimachinery/pkg/apis/meta/v1"
	"k8s.io/apimachinery/pkg/conversion"
	"k8s.io/apimachinery/pkg/runtime"
	"k8s.io/apimachinery/pkg/runtime/schema"
	"k8s.io/apimachinery/pkg/runtime/serializer"
	"k8s.io/apimachinery/pkg/version"
	"k8s.io/apiserver/pkg/admission"
	genericregistry "k8s.io/apiserver/pkg/registry/generic"
	"k8s.io/apiserver/pkg/registry/rest"
	genericapiserver "k8s.io/apiserver/pkg/server"
	clientrest "k8s.io/client-go/rest"
	"k8s.io/kube-openapi/pkg/common"
	"k8s.io/kube-openapi/pkg/spec3"
	"k8s.io/kube-openapi/pkg/validation/spec"

	"github.com/grafana/grafana-app-sdk/app"
	"github.com/grafana/grafana-app-sdk/logging"
	"github.com/grafana/grafana-app-sdk/resource"
)

// ManagedKindResolver resolves a kind and version into a resource.Kind instance.
// group is not provided as a ManagedKindResolver function is expected to exist on a per-group basis.
type ManagedKindResolver func(kind, ver string) (resource.Kind, bool)

// CustomRouteResponseResolver resolves the kind, version, path, and method into a go type which is returned
// from that custom route call. kind may be empty for resource routes.
// group is not provided as a CustomRouteResponseResolver function is expected to exist on a per-group basis.
type CustomRouteResponseResolver func(kind, ver, routePath, method string) (any, bool)

// AppInstaller represents an App which can be installed on a kubernetes API server.
// It provides all the methods needed to configure and install an App onto an API server.
type AppInstaller interface {
	// AddToScheme registers all the kinds provided by the App to the runtime.Scheme.
	// Other functionality which relies on a runtime.Scheme may use the last scheme provided in AddToScheme for this purpose.
	AddToScheme(scheme *runtime.Scheme) error
	// GetOpenAPIDefinitions gets a map of OpenAPI definitions for use with kubernetes OpenAPI
	GetOpenAPIDefinitions(callback common.ReferenceCallback) map[string]common.OpenAPIDefinition
	// InstallAPIs installs the API endpoints to an API server
	InstallAPIs(server GenericAPIServer, optsGetter genericregistry.RESTOptionsGetter) error
	// AdmissionPlugin returns an admission.Factory to use for the Admission Plugin.
	// If the App does not provide admission control, it should return nil
	AdmissionPlugin() admission.Factory
	// InitializeApp initializes the underlying App for the AppInstaller using the provided kube config.
	// This should only be called once, if the App is already initialized the method should return ErrAppAlreadyInitialized.
	// App initialization should only be done once the final kube config is ready, as it cannot be changed after initialization.
	InitializeApp(clientrest.Config) error
	// App returns the underlying App, if initialized, or ErrAppNotInitialized if not.
	// Callers which depend on the App should account for the App not yet being initialized and do lazy loading or delayed retries.
	App() (app.App, error)
	// GroupVersions returns the list of all GroupVersions supported by this AppInstaller
	GroupVersions() []schema.GroupVersion
	// ManifestData returns the App's ManifestData
	ManifestData() *app.ManifestData
}

// GenericAPIServer describes a generic API server which can have an API Group installed onto it
type GenericAPIServer interface {
	// InstallAPIGroup installs the provided APIGroupInfo onto the API Server
	InstallAPIGroup(apiGroupInfo *genericapiserver.APIGroupInfo) error
	// RegisteredWebServices returns a list of pointers to currently-installed restful.WebService instances
	RegisteredWebServices() []*restful.WebService
}

var _ GenericAPIServer = &KubernetesGenericAPIServer{}

// KubernetesGenericAPIServer implements GenericAPIServer for a kubernetes *server.GenericAPIServer
type KubernetesGenericAPIServer struct {
	*genericapiserver.GenericAPIServer
}

// NewKubernetesGenericAPIServer creates a new KubernetesGenericAPIServer wrapping the provided *server.GenericAPIServer
func NewKubernetesGenericAPIServer(apiserver *genericapiserver.GenericAPIServer) *KubernetesGenericAPIServer {
	return &KubernetesGenericAPIServer{
		GenericAPIServer: apiserver,
	}
}

// RegisteredWebServices returns the result of the underlying apiserver's Handler.GoRestfulContainer.RegisteredWebServices(),
// or nil if either Handler or Handler.GoRestfulContainer is nil
func (k *KubernetesGenericAPIServer) RegisteredWebServices() []*restful.WebService {
	if k.Handler != nil && k.Handler.GoRestfulContainer != nil {
		return k.Handler.GoRestfulContainer.RegisteredWebServices()
	}
	return nil
}

// GoTypeResolver is an interface which describes an object which catalogs the relationship between different aspects of an app
// and its go types which need to be used by the API server.
type GoTypeResolver interface {
	// KindToGoType resolves a kind and version into a resource.Kind instance.
	// group is not provided as a KindToGoType function is expected to exist on a per-group basis.
	//nolint:revive
	KindToGoType(kind, version string) (goType resource.Kind, exists bool)
	// CustomRouteReturnGoType resolves the kind, version, path, and method into a go type which is returned
	// from that custom route call. kind may be empty for resource routes.
	// group is not provided as a CustomRouteReturnGoType function is expected to exist on a per-group basis.
	//nolint:revive
	CustomRouteReturnGoType(kind, version, path, verb string) (goType any, exists bool)
	// CustomRouteQueryGoType resolves the kind, version, path, and method into a go type which is returned
	// used for the query parameters of the route.
	// group is not provided as a CustomRouteQueryGoType function is expected to exist on a per-group basis.
	//nolint:revive
	CustomRouteQueryGoType(kind, version, path, verb string) (goType runtime.Object, exists bool)
	// CustomRouteRequestBodyGoType resolves the kind, version, path, and method into a go type which is
	// the accepted body type for the request.
	// group is not provided as a CustomRouteRequestBodyGoType function is expected to exist on a per-group basis.
	//nolint:revive
	CustomRouteRequestBodyGoType(kind, version, path, verb string) (goType any, exists bool)
}

var (
	// ErrAppNotInitialized is returned if the app.App has not been initialized
	ErrAppNotInitialized = errors.New("app not initialized")
	// ErrAppAlreadyInitialized is returned if the app.App has already been initialized and cannot be initialized again
	ErrAppAlreadyInitialized = errors.New("app already initialized")
)

var _ AppInstaller = (*defaultInstaller)(nil)

type defaultInstaller struct {
	appProvider app.Provider
	appConfig   app.Config
	resolver    GoTypeResolver

	app    app.App
	appMux sync.Mutex
	scheme *runtime.Scheme
	codecs serializer.CodecFactory
}

// NewDefaultAppInstaller creates a new AppInstaller with default behavior for an app.Provider and app.Config.
//
//nolint:revive
func NewDefaultAppInstaller(appProvider app.Provider, appConfig app.Config, resolver GoTypeResolver) (*defaultInstaller, error) {
	installer := &defaultInstaller{
		appProvider: appProvider,
		appConfig:   appConfig,
		resolver:    resolver,
	}
	if installer.appConfig.ManifestData.IsEmpty() {
		// Fill in the manifest data from the Provider if we can
		m := appProvider.Manifest()
		if m.ManifestData != nil {
			installer.appConfig.ManifestData = *m.ManifestData
		}
	}
	if installer.appConfig.SpecificConfig == nil {
		installer.appConfig.SpecificConfig = appProvider.SpecificConfig()
	}
	return installer, nil
}

func (r *defaultInstaller) AddToScheme(scheme *runtime.Scheme) error {
	if scheme == nil {
		return errors.New("scheme cannot be nil")
	}

	kindsByGV, err := r.getKindsByGroupVersion()
	if err != nil {
		return fmt.Errorf("failed to get kinds by group version: %w", err)
	}

	internalKinds := map[string]resource.Kind{}
	kindsByGroup := map[string][]resource.Kind{}
	groupVersions := make([]schema.GroupVersion, 0)
	for gv, kinds := range kindsByGV {
		for _, kind := range kinds {
			scheme.AddKnownTypeWithName(kind.Kind.GroupVersionKind(), kind.Kind.ZeroValue())
			scheme.AddKnownTypeWithName(gv.WithKind(kind.Kind.Kind()+"List"), kind.Kind.ZeroListValue())
			metav1.AddToGroupVersion(scheme, kind.Kind.GroupVersionKind().GroupVersion())
			if _, ok := internalKinds[kind.Kind.Kind()]; !ok {
				internalKinds[kind.Kind.Kind()] = kind.Kind
			}
			if _, ok := kindsByGroup[kind.Kind.Group()]; !ok {
				kindsByGroup[kind.Kind.Group()] = []resource.Kind{}
			}
			kindsByGroup[kind.Kind.Group()] = append(kindsByGroup[kind.Kind.Group()], kind.Kind)

			for cpath, pathProps := range kind.ManifestKind.Routes {
				if pathProps.Get != nil {
					if t, exists := r.resolver.CustomRouteQueryGoType(kind.Kind.Kind(), gv.Version, cpath, "GET"); exists {
						scheme.AddKnownTypes(gv, t)
					}
				}
			}
		}
		scheme.AddUnversionedTypes(gv, &ResourceCallOptions{})
		err = scheme.AddGeneratedConversionFunc((*url.Values)(nil), (*ResourceCallOptions)(nil), func(a, b any, scope conversion.Scope) error {
			return CovertURLValuesToResourceCallOptions(a.(*url.Values), b.(*ResourceCallOptions), scope)
		})
		if err != nil {
			return fmt.Errorf("could not add conversion func for ResourceCallOptions: %w", err)
		}
		groupVersions = append(groupVersions, gv)
	}

	internalGv := schema.GroupVersion{Group: r.appConfig.ManifestData.Group, Version: runtime.APIVersionInternal}
	for _, internalKind := range internalKinds {
		scheme.AddKnownTypeWithName(internalGv.WithKind(internalKind.Kind()), internalKind.ZeroValue())
		scheme.AddKnownTypeWithName(internalGv.WithKind(internalKind.Kind()+"List"), internalKind.ZeroListValue())

		for _, kind := range kindsByGroup[internalKind.Group()] {
			if err = scheme.AddConversionFunc(kind.ZeroValue(), internalKind.ZeroValue(), r.conversionHandler); err != nil {
				return fmt.Errorf("could not add conversion func for kind %s: %w", internalKind.Kind(), err)
			}
			if err = scheme.AddConversionFunc(internalKind.ZeroValue(), kind.ZeroValue(), r.conversionHandler); err != nil {
				return fmt.Errorf("could not add conversion func for kind %s: %w", internalKind.Kind(), err)
			}
		}
	}

	sort.Slice(groupVersions, func(i, j int) bool {
		return version.CompareKubeAwareVersionStrings(groupVersions[i].Version, groupVersions[j].Version) < 0
	})
	if err = scheme.SetVersionPriority(groupVersions...); err != nil {
		return fmt.Errorf("failed to set version priority: %w", err)
	}

	// save the scheme for later use
	if r.scheme == nil {
		r.scheme = scheme
		r.codecs = serializer.NewCodecFactory(scheme)
	}

	return nil
}

func (r *defaultInstaller) ManifestData() *app.ManifestData {
	return r.appProvider.Manifest().ManifestData
}

func (r *defaultInstaller) GetOpenAPIDefinitions(callback common.ReferenceCallback) map[string]common.OpenAPIDefinition {
	res := map[string]common.OpenAPIDefinition{}
	hasCustomRoutes := false
	for _, v := range r.appConfig.ManifestData.Versions {
		for _, manifestKind := range v.Kinds {
			kind, ok := r.resolver.KindToGoType(manifestKind.Kind, v.Name)
			if !ok {
				continue
			}
			if r.scheme == nil {
				fmt.Printf("scheme is not set in defaultInstaller.GetOpenAPIDefinitions, skipping %s. This will impact kind availability\n", manifestKind.Kind) //nolint:revive
				continue
			}
			pkgPrefix := ""
			for k, t := range r.scheme.KnownTypes(schema.GroupVersion{Group: r.appConfig.ManifestData.Group, Version: v.Name}) {
				if k == manifestKind.Kind {
					pkgPrefix = t.PkgPath()
				}
			}
			if pkgPrefix == "" {
				fmt.Printf("scheme does not contain kind %s.%s, skipping OpenAPI component\n", v.Name, manifestKind.Kind) //nolint:revive
			}
			oapi, err := manifestKind.Schema.AsKubeOpenAPI(kind.GroupVersionKind(), callback, pkgPrefix)
			if err != nil {
				fmt.Printf("failed to convert kind %s to KubeOpenAPI: %v\n", kind.GroupVersionKind().Kind, err) //nolint:revive
				continue
			}
			maps.Copy(res, oapi)
			if len(manifestKind.Routes) > 0 {
				hasCustomRoutes = true
				// Add the definitions and use the name as the reflect type name from the resolver, if it exists
				maps.Copy(res, r.getManifestCustomRoutesOpenAPI(manifestKind.Kind, v.Name, manifestKind.Routes, "", defaultEtcdPathPrefix, callback))
			}
		}
		if len(v.Routes.Namespaced) > 0 {
			hasCustomRoutes = true
			maps.Copy(res, r.getManifestCustomRoutesOpenAPI("", v.Name, v.Routes.Namespaced, "<namespace>", "", callback))
		}
		if len(v.Routes.Cluster) > 0 {
			hasCustomRoutes = true
			maps.Copy(res, r.getManifestCustomRoutesOpenAPI("", v.Name, v.Routes.Cluster, "", "", callback))
		}
	}
	if hasCustomRoutes {
		maps.Copy(res, GetResourceCallOptionsOpenAPIDefinition())
		res["github.com/grafana/grafana-app-sdk/k8s/apiserver.EmptyObject"] = common.OpenAPIDefinition{
			Schema: spec.Schema{
				SchemaProps: spec.SchemaProps{
					Description: "EmptyObject defines a model for a missing object type",
					Type:        []string{"object"},
				},
			},
		}
	}
	return res
}

//nolint:gocognit,funlen
func (r *defaultInstaller) InstallAPIs(server GenericAPIServer, optsGetter genericregistry.RESTOptionsGetter) error {
	group := r.appConfig.ManifestData.Group
	if r.scheme == nil {
		r.scheme = newScheme()
		r.codecs = serializer.NewCodecFactory(r.scheme)
		if err := r.AddToScheme(r.scheme); err != nil {
			return fmt.Errorf("failed to add to scheme: %w", err)
		}
	}
	apiGroupInfo := genericapiserver.NewDefaultAPIGroupInfo(group, r.scheme, runtime.NewParameterCodec(r.scheme), r.codecs)

	kindsByGV, err := r.getKindsByGroupVersion()
	if err != nil {
		return fmt.Errorf("failed to get kinds by group version: %w", err)
	}

	for gv, kinds := range kindsByGV {
		storage := map[string]rest.Storage{}
		for _, kind := range kinds {
			s, err := newGenericStoreForKind(r.scheme, kind.Kind, optsGetter)
			if err != nil {
				return fmt.Errorf("failed to create store for kind %s: %w", kind.Kind.Kind(), err)
			}
			storage[kind.Kind.Plural()] = s
			// Loop through all subresources and set up storage
			for sr := range kind.Kind.ZeroValue().GetSubresources() {
				// Use *StatusREST for the status subresource for backwards compatibility with grafana
				if sr == string(resource.SubresourceStatus) {
					storage[fmt.Sprintf("%s/%s", kind.Kind.Plural(), resource.SubresourceStatus)] = newRegistryStatusStoreForKind(r.scheme, kind.Kind, s)
					continue
				}
				storage[fmt.Sprintf("%s/%s", kind.Kind.Plural(), sr)] = newSubresourceREST(s, r.scheme, kind.Kind, sr)
			}
			for route, props := range kind.ManifestKind.Routes {
				if route == "" {
					continue
				}
				if route[0] == '/' {
					route = route[1:]
				}
				storage[fmt.Sprintf("%s/%s", kind.Kind.Plural(), route)] = &SubresourceConnector{
					Methods: spec3PropsToConnectorMethods(props, kind.Kind.Kind(), gv.Version, route, r.resolver.CustomRouteReturnGoType),
					Route: CustomRoute{
						Path: route,
						Handler: func(ctx context.Context, writer app.CustomRouteResponseWriter, request *app.CustomRouteRequest) error {
							logging.FromContext(ctx).Debug("Calling custom subresource route", "path", route, "namespace", request.ResourceIdentifier.Namespace, "name", request.ResourceIdentifier.Name, "gvk", kind.Kind.GroupVersionKind().String())
							a, err := r.App()
							if err != nil {
								logging.FromContext(ctx).Error("failed to get app for calling custom route", "error", err, "path", route, "namespace", request.ResourceIdentifier.Namespace, "name", request.ResourceIdentifier.Name, "gvk", kind.Kind.GroupVersionKind().String())
								return err
							}
							err = a.CallCustomRoute(ctx, writer, request)
							if errors.Is(err, app.ErrCustomRouteNotFound) {
								writer.WriteHeader(http.StatusNotFound)
								fullError := apierrors.StatusError{
									ErrStatus: metav1.Status{
										Status: metav1.StatusFailure,
										Code:   http.StatusNotFound,
										Reason: metav1.StatusReasonNotFound,
										Details: &metav1.StatusDetails{
											Group: gv.Group,
											Kind:  kind.ManifestKind.Kind,
											Name:  request.ResourceIdentifier.Name,
										},
										Message: fmt.Sprintf("%s.%s/%s subresource '%s' not found", kind.ManifestKind.Plural, gv.Group, gv.Version, route),
									}}
								return json.NewEncoder(writer).Encode(fullError)
							}
							return err
						},
					},
					Kind: kind.Kind,
				}
			}
			apiGroupInfo.VersionedResourcesStorageMap[gv.Version] = storage
		}
	}

	err = server.InstallAPIGroup(&apiGroupInfo)
	if err != nil {
		return err
	}

	// version custom routes
	hasResourceRoutes := false
	for _, v := range r.ManifestData().Versions {
		if len(v.Routes.Namespaced) > 0 || len(v.Routes.Cluster) > 0 {
			hasResourceRoutes = true
			break
		}
	}
	if hasResourceRoutes {
		webServices := server.RegisteredWebServices()
		if webServices == nil {
			return errors.New("could not register custom routes: server.RegisteredWebServices() is nil")
		}
		for _, ws := range webServices {
			for _, ver := range r.ManifestData().Versions {
				if ws.RootPath() == fmt.Sprintf("/apis/%s/%s", group, ver.Name) {
					for rpath, route := range ver.Routes.Namespaced {
						err := r.registerResourceRoute(ws, schema.GroupVersion{Group: group, Version: ver.Name}, rpath, route, resource.NamespacedScope)
						if err != nil {
							return fmt.Errorf("failed to register namespaced custom route '%s' for version %s: %w", rpath, ver.Name, err)
						}
					}
					for rpath, route := range ver.Routes.Cluster {
						err := r.registerResourceRoute(ws, schema.GroupVersion{Group: group, Version: ver.Name}, rpath, route, resource.ClusterScope)
						if err != nil {
							return fmt.Errorf("failed to register cluster custom route '%s' for version %s: %w", rpath, ver.Name, err)
						}
					}
				}
			}
		}
	}

	return err
}

func (r *defaultInstaller) registerResourceRoute(ws *restful.WebService, gv schema.GroupVersion, rpath string, props spec3.PathProps, scope resource.SchemaScope) error {
	if props.Get != nil {
		if err := r.registerResourceRouteOperation(ws, gv, rpath, props.Get, scope, "GET"); err != nil {
			return err
		}
	}
	if props.Post != nil {
		if err := r.registerResourceRouteOperation(ws, gv, rpath, props.Post, scope, "POST"); err != nil {
			return err
		}
	}
	if props.Put != nil {
		if err := r.registerResourceRouteOperation(ws, gv, rpath, props.Put, scope, "PUT"); err != nil {
			return err
		}
	}
	if props.Patch != nil {
		if err := r.registerResourceRouteOperation(ws, gv, rpath, props.Patch, scope, "PATCH"); err != nil {
			return err
		}
	}
	if props.Delete != nil {
		if err := r.registerResourceRouteOperation(ws, gv, rpath, props.Delete, scope, "DELETE"); err != nil {
			return err
		}
	}
	if props.Head != nil {
		if err := r.registerResourceRouteOperation(ws, gv, rpath, props.Head, scope, "HEAD"); err != nil {
			return err
		}
	}
	if props.Options != nil {
		if err := r.registerResourceRouteOperation(ws, gv, rpath, props.Options, scope, "OPTIONS"); err != nil {
			return err
		}
	}
	return nil
}

func (r *defaultInstaller) registerResourceRouteOperation(ws *restful.WebService, gv schema.GroupVersion, rpath string, op *spec3.Operation, scope resource.SchemaScope, method string) error {
	lookup := rpath
	if scope == resource.NamespacedScope {
		lookup = path.Join("<namespace>", rpath)
	}
	responseType, ok := r.resolver.CustomRouteReturnGoType("", gv.Version, lookup, method)
	if !ok {
		// TODO: warn here?
		responseType = &EmptyObject{}
	}
	fullpath := rpath
	if scope == resource.NamespacedScope {
		fullpath = path.Join("namespaces", "{namespace}", rpath)
	}
	var builder *restful.RouteBuilder
	switch strings.ToLower(method) {
	case "get":
		builder = ws.GET(fullpath)
	case "post":
		builder = ws.POST(fullpath)
	case "put":
		builder = ws.PUT(fullpath)
	case "patch":
		builder = ws.PATCH(fullpath)
	case "delete":
		builder = ws.DELETE(fullpath)
	case "head":
		builder = ws.HEAD(fullpath)
	case "options":
		builder = ws.OPTIONS(fullpath)
	default:
		return fmt.Errorf("unsupported method %s", method)
	}
	if op.RequestBody != nil {
		if goBody, ok := r.resolver.CustomRouteRequestBodyGoType("", gv.Version, lookup, method); ok {
			builder = builder.Reads(goBody)
		}
	}
	if scope == resource.NamespacedScope {
		builder = builder.Param(restful.PathParameter("namespace", "object name and auth scope, such as for teams and projects"))
	}
	for _, param := range op.Parameters {
		switch param.In {
		case "path":
			builder = builder.Param(restful.PathParameter(param.Name, param.Description))
		case "query":
			builder = builder.Param(restful.QueryParameter(param.Name, param.Description))
		case "header":
			builder = builder.Param(restful.HeaderParameter(param.Name, param.Description))
		}
	}
	ws.Route(builder.Operation(strings.ToLower(method)+op.OperationId).To(func(req *restful.Request, resp *restful.Response) {
		a, err := r.App()
		if err != nil {
			resp.WriteHeader(http.StatusInternalServerError)
			_ = json.NewEncoder(resp).Encode(metav1.Status{
				Status:  metav1.StatusFailure,
				Code:    http.StatusInternalServerError,
				Message: err.Error(),
			})
		}
		identifier := resource.FullIdentifier{
			Group:   r.appConfig.ManifestData.Group,
			Version: gv.Version,
		}
		if scope == resource.NamespacedScope {
			identifier.Namespace = req.PathParameters()["namespace"]
		}
		err = a.CallCustomRoute(req.Request.Context(), resp, &app.CustomRouteRequest{
			ResourceIdentifier: identifier,
			Path:               rpath,
			URL:                req.Request.URL,
			Method:             http.MethodGet,
			Headers:            req.Request.Header,
			Body:               req.Request.Body,
		})
		if err != nil {
			resp.WriteHeader(http.StatusInternalServerError)
			_ = json.NewEncoder(resp).Encode(metav1.Status{
				Status:  metav1.StatusFailure,
				Code:    http.StatusInternalServerError,
				Message: err.Error(),
			})
		}
	}).Returns(200, "OK", responseType))
	return nil
}

func (r *defaultInstaller) AdmissionPlugin() admission.Factory {
	supportsMutation := false
	supportsValidation := false
	for _, v := range r.appConfig.ManifestData.Versions {
		for _, manifestKind := range v.Kinds {
			if manifestKind.Admission != nil && manifestKind.Admission.SupportsAnyMutation() {
				supportsMutation = true
			}
			if manifestKind.Admission != nil && manifestKind.Admission.SupportsAnyValidation() {
				supportsValidation = true
			}
		}
	}
	if supportsMutation || supportsValidation {
		return func(_ io.Reader) (admission.Interface, error) {
			return newAppAdmission(r.appConfig.ManifestData, func() app.App {
				return r.app
			}), nil
		}
	}

	return nil
}

func (r *defaultInstaller) InitializeApp(cfg clientrest.Config) error {
	r.appMux.Lock()
	defer r.appMux.Unlock()
	if r.app != nil {
		return ErrAppAlreadyInitialized
	}
	initApp, err := r.appProvider.NewApp(app.Config{
		KubeConfig:     cfg,
		SpecificConfig: r.appConfig.SpecificConfig,
		ManifestData:   r.appConfig.ManifestData,
	})
	if err != nil {
		return err
	}
	r.app = initApp
	return nil
}

func (r *defaultInstaller) App() (app.App, error) {
	if r.app == nil {
		return nil, ErrAppNotInitialized
	}
	return r.app, nil
}

func (r *defaultInstaller) GroupVersions() []schema.GroupVersion {
	groupVersions := make([]schema.GroupVersion, 0)
	for _, gv := range r.appConfig.ManifestData.Versions {
		groupVersions = append(groupVersions, schema.GroupVersion{Group: r.appConfig.ManifestData.Group, Version: gv.Name})
	}
	return groupVersions
}

func (r *defaultInstaller) conversionHandler(a, b any, _ conversion.Scope) error {
	if r.app == nil {
		return fmt.Errorf("app is not initialized")
	}
	if r.scheme == nil {
		return fmt.Errorf("scheme is not initialized")
	}
	aResourceObj, ok := a.(resource.Object)
	if !ok {
		return fmt.Errorf("object (%T) is not a resource.Object", a)
	}
	bResourceObj, ok := b.(resource.Object)
	if !ok {
		return fmt.Errorf("object (%T) is not a resource.Object", b)
	}

	rawInput, err := runtime.Encode(r.codecs.LegacyCodec(aResourceObj.GroupVersionKind().GroupVersion()), aResourceObj)
	if err != nil {
		return fmt.Errorf("failed to encode object %s: %w", aResourceObj.GetName(), err)
	}

	req := app.ConversionRequest{
		SourceGVK: aResourceObj.GroupVersionKind(),
		TargetGVK: bResourceObj.GroupVersionKind(),
		Raw: app.RawObject{
			Raw:      rawInput,
			Object:   aResourceObj,
			Encoding: resource.KindEncodingJSON,
		},
	}
	res, err := r.app.Convert(context.Background(), req)
	if err != nil {
		return fmt.Errorf("failed to convert object %s from %s to %s: %w", aResourceObj.GetName(), req.SourceGVK, req.TargetGVK, err)
	}

	bObj, ok := b.(runtime.Object)
	if !ok {
		return fmt.Errorf("object (%T) is not a runtime.Object", b)
	}

	return runtime.DecodeInto(r.codecs.UniversalDecoder(bResourceObj.GroupVersionKind().GroupVersion()), res.Raw, bObj)
}

func (r *defaultInstaller) getManifestCustomRoutesOpenAPI(kind, ver string, routes map[string]spec3.PathProps, routePathPrefix string, defaultPkgPrefix string, callback common.ReferenceCallback) map[string]common.OpenAPIDefinition {
	defs := make(map[string]common.OpenAPIDefinition)
	for rpath, pathProps := range routes {
		if routePathPrefix != "" {
			rpath = path.Join(routePathPrefix, rpath)
		}
		if pathProps.Get != nil {
			key, val := r.getOperationResponseOpenAPI(kind, ver, rpath, "GET", pathProps.Get, r.resolver.CustomRouteReturnGoType, defaultPkgPrefix, callback)
			defs[key] = val
			if pathProps.Get.RequestBody != nil {
				key, val := r.getOperationRequestBodyOpenAPI(kind, ver, rpath, "GET", pathProps.Get, r.resolver.CustomRouteRequestBodyGoType, defaultPkgPrefix, callback)
				defs[key] = val
			}
		}
		if pathProps.Post != nil {
			key, val := r.getOperationResponseOpenAPI(kind, ver, rpath, "POST", pathProps.Post, r.resolver.CustomRouteReturnGoType, defaultPkgPrefix, callback)
			defs[key] = val
			if pathProps.Post.RequestBody != nil {
				key, val := r.getOperationRequestBodyOpenAPI(kind, ver, rpath, "POST", pathProps.Post, r.resolver.CustomRouteRequestBodyGoType, defaultPkgPrefix, callback)
				defs[key] = val
			}
		}
		if pathProps.Put != nil {
			key, val := r.getOperationResponseOpenAPI(kind, ver, rpath, "PUT", pathProps.Put, r.resolver.CustomRouteReturnGoType, defaultPkgPrefix, callback)
			defs[key] = val
			if pathProps.Put.RequestBody != nil {
				key, val := r.getOperationRequestBodyOpenAPI(kind, ver, rpath, "PUT", pathProps.Put, r.resolver.CustomRouteRequestBodyGoType, defaultPkgPrefix, callback)
				defs[key] = val
			}
		}
		if pathProps.Patch != nil {
			key, val := r.getOperationResponseOpenAPI(kind, ver, rpath, "PATCH", pathProps.Patch, r.resolver.CustomRouteReturnGoType, defaultPkgPrefix, callback)
			defs[key] = val
			if pathProps.Patch.RequestBody != nil {
				key, val := r.getOperationRequestBodyOpenAPI(kind, ver, rpath, "PATCH", pathProps.Patch, r.resolver.CustomRouteRequestBodyGoType, defaultPkgPrefix, callback)
				defs[key] = val
			}
		}
		if pathProps.Delete != nil {
			key, val := r.getOperationResponseOpenAPI(kind, ver, rpath, "DELETE", pathProps.Delete, r.resolver.CustomRouteReturnGoType, defaultPkgPrefix, callback)
			defs[key] = val
			if pathProps.Delete.RequestBody != nil {
				key, val := r.getOperationRequestBodyOpenAPI(kind, ver, rpath, "DELETE", pathProps.Delete, r.resolver.CustomRouteRequestBodyGoType, defaultPkgPrefix, callback)
				defs[key] = val
			}
		}
		if pathProps.Head != nil {
			key, val := r.getOperationResponseOpenAPI(kind, ver, rpath, "HEAD", pathProps.Head, r.resolver.CustomRouteReturnGoType, defaultPkgPrefix, callback)
			defs[key] = val
			if pathProps.Head.RequestBody != nil {
				key, val := r.getOperationRequestBodyOpenAPI(kind, ver, rpath, "HEAD", pathProps.Head, r.resolver.CustomRouteRequestBodyGoType, defaultPkgPrefix, callback)
				defs[key] = val
			}
		}
		if pathProps.Options != nil {
			key, val := r.getOperationResponseOpenAPI(kind, ver, rpath, "OPTIONS", pathProps.Options, r.resolver.CustomRouteReturnGoType, defaultPkgPrefix, callback)
			defs[key] = val
			if pathProps.Options.RequestBody != nil {
				key, val := r.getOperationRequestBodyOpenAPI(kind, ver, rpath, "OPTIONS", pathProps.Options, r.resolver.CustomRouteRequestBodyGoType, defaultPkgPrefix, callback)
				defs[key] = val
			}
		}
	}
	return defs
}

<<<<<<< HEAD
func (*defaultInstaller) getOperationOpenAPI(kind, ver, path, method string, operation *spec3.Operation, resolver CustomRouteResponseResolver, defaultPkgPrefix string, ref common.ReferenceCallback) (string, common.OpenAPIDefinition) {
=======
func (*defaultInstaller) getOperationResponseOpenAPI(kind, ver, opPath, method string, operation *spec3.Operation, resolver CustomRouteResponseResolver, defaultPkgPrefix string, _ common.ReferenceCallback) (string, common.OpenAPIDefinition) {
>>>>>>> a6d19c76
	typePath := ""
	if resolver == nil {
		resolver = func(_, _, _, _ string) (any, bool) {
			return nil, false
		}
	}
	goType, ok := resolver(kind, ver, opPath, method)
	if ok {
		typ := reflect.TypeOf(goType)
		typePath = typ.PkgPath() + "." + typ.Name()
	} else {
		// Use a default type name
		var ucFirstMethod string
		if len(method) > 1 {
			ucFirstMethod = strings.ToUpper(method[:1]) + strings.ToLower(method[1:])
		} else {
			ucFirstMethod = strings.ToUpper(method)
		}
		ucFirstPath := regexp.MustCompile("[^A-Za-z0-9]").ReplaceAllString(opPath, "")
		if len(ucFirstPath) > 1 {
			ucFirstPath = strings.ToUpper(ucFirstPath[:1]) + ucFirstPath[1:]
		} else {
			ucFirstPath = strings.ToUpper(ucFirstPath)
		}
		typePath = fmt.Sprintf("%s.%s%s", defaultPkgPrefix, ucFirstMethod, ucFirstPath)
	}
	var typeSchema spec.Schema
	if operation.Responses != nil && operation.Responses.Default != nil {
		if len(operation.Responses.Default.Content) > 0 {
			for key, val := range operation.Responses.Default.Content {
				if val.Schema != nil {
					// Copy the schema since we may make alterations
					typeSchema = copySpecSchema(val.Schema)
				}
				if key == "application/json" {
					break
				}
			}
		}
	}
	dependencies := make([]string, 0)
	// Check for x-grafana-app extensions that dictate that the metadata field is a kubernetes metadata object,
	// and should be replaced with the canonical definition like we do with kinds.
	if metadataProp, ok := typeSchema.Properties["metadata"]; ok {
		if usesObjectMeta, ok := metadataProp.Extensions[app.OpenAPIExtensionUsesKubernetesObjectMeta]; ok {
			if cast, ok := usesObjectMeta.(bool); ok && cast {
				typeSchema.Properties["metadata"] = spec.Schema{
					SchemaProps: spec.SchemaProps{
						Default: map[string]any{},
						Ref:     ref("k8s.io/apimachinery/pkg/apis/meta/v1.ObjectMeta"),
					},
				}
				dependencies = append(dependencies, "k8s.io/apimachinery/pkg/apis/meta/v1.ObjectMeta")
			}
		} else if usesListMeta, ok := metadataProp.Extensions[app.OpenAPIExtensionUsesKubernetesListMeta]; ok {
			if cast, ok := usesListMeta.(bool); ok && cast {
				typeSchema.Properties["metadata"] = spec.Schema{
					SchemaProps: spec.SchemaProps{
						Default: map[string]any{},
						Ref:     ref("k8s.io/apimachinery/pkg/apis/meta/v1.ListMeta"),
					},
				}
				dependencies = append(dependencies, "k8s.io/apimachinery/pkg/apis/meta/v1.ListMeta")
			}
		}
	}
	if len(dependencies) == 0 {
		dependencies = nil // set dependencies to nil so it's omitted in the OpenAPIDefinition
	}
	return typePath, common.OpenAPIDefinition{
		Schema:       typeSchema,
		Dependencies: dependencies,
	}
}

func (*defaultInstaller) getOperationRequestBodyOpenAPI(kind, ver, opPath, method string, operation *spec3.Operation, resolver CustomRouteResponseResolver, defaultPkgPrefix string, _ common.ReferenceCallback) (string, common.OpenAPIDefinition) {
	typePath := ""
	if resolver == nil {
		resolver = func(_, _, _, _ string) (any, bool) {
			return nil, false
		}
	}
	goType, ok := resolver(kind, ver, opPath, method)
	if ok {
		typ := reflect.TypeOf(goType)
		typePath = typ.PkgPath() + "." + typ.Name()
	} else {
		// Use a default type name
		var ucFirstMethod string
		if len(method) > 1 {
			ucFirstMethod = strings.ToUpper(method[:1]) + strings.ToLower(method[1:])
		} else {
			ucFirstMethod = strings.ToUpper(method)
		}
		ucFirstPath := regexp.MustCompile("[^A-Za-z0-9]").ReplaceAllString(opPath, "")
		if len(ucFirstPath) > 1 {
			ucFirstPath = strings.ToUpper(ucFirstPath[:1]) + ucFirstPath[1:]
		} else {
			ucFirstPath = strings.ToUpper(ucFirstPath)
		}
		typePath = fmt.Sprintf("%s.%s%s", defaultPkgPrefix, ucFirstMethod, ucFirstPath)
	}
	var typeSchema spec.Schema
	if operation.RequestBody != nil {
		if len(operation.RequestBody.Content) > 0 {
			for key, val := range operation.RequestBody.Content {
				if val.Schema != nil {
					typeSchema = *val.Schema
				}
				if key == "application/json" {
					break
				}
			}
		}
	}
	return typePath, common.OpenAPIDefinition{
		Schema: typeSchema,
	}
}

type KindAndManifestKind struct {
	Kind         resource.Kind
	ManifestKind app.ManifestVersionKind
}

func (r *defaultInstaller) getKindsByGroupVersion() (map[schema.GroupVersion][]KindAndManifestKind, error) {
	out := make(map[schema.GroupVersion][]KindAndManifestKind)
	group := r.appConfig.ManifestData.Group
	for _, v := range r.appConfig.ManifestData.Versions {
		for _, manifestKind := range v.Kinds {
			gv := schema.GroupVersion{Group: group, Version: v.Name}
			kind, ok := r.resolver.KindToGoType(manifestKind.Kind, v.Name)
			if !ok {
				return nil, fmt.Errorf("failed to resolve kind %s", manifestKind.Kind)
			}
			out[gv] = append(out[gv], KindAndManifestKind{Kind: kind, ManifestKind: manifestKind})
		}
	}
	return out, nil
}

func spec3PropsToConnectorMethods(props spec3.PathProps, kind, ver, routePath string, resolver CustomRouteResponseResolver) map[string]SubresourceConnectorResponseObject {
	if resolver == nil {
		resolver = func(_, _, _, _ string) (any, bool) {
			return nil, false
		}
	}
	mimeTypes := func(operation *spec3.Operation) []string {
		if operation.Responses == nil {
			return []string{"*/*"}
		}
		if operation.Responses.Default == nil {
			return []string{"*/*"}
		}
		types := make([]string, 0)
		for contentType := range operation.Responses.Default.Content {
			types = append(types, contentType)
		}
		return types
	}
	methods := make(map[string]SubresourceConnectorResponseObject)
	if props.Get != nil {
		resp, _ := resolver(kind, ver, routePath, "GET")
		methods["GET"] = SubresourceConnectorResponseObject{
			Object:    resp,
			MIMETypes: mimeTypes(props.Get),
		}
	}
	if props.Post != nil {
		resp, _ := resolver(kind, ver, routePath, "POST")
		methods["POST"] = SubresourceConnectorResponseObject{
			Object:    resp,
			MIMETypes: mimeTypes(props.Get),
		}
	}
	if props.Put != nil {
		resp, _ := resolver(kind, ver, routePath, "PUT")
		methods["PUT"] = SubresourceConnectorResponseObject{
			Object:    resp,
			MIMETypes: mimeTypes(props.Get),
		}
	}
	if props.Patch != nil {
		resp, _ := resolver(kind, ver, routePath, "PATCH")
		methods["PATCH"] = SubresourceConnectorResponseObject{
			Object:    resp,
			MIMETypes: mimeTypes(props.Get),
		}
	}
	if props.Delete != nil {
		resp, _ := resolver(kind, ver, routePath, "DELETE")
		methods["DELETE"] = SubresourceConnectorResponseObject{
			Object:    resp,
			MIMETypes: mimeTypes(props.Get),
		}
	}
	if props.Head != nil {
		resp, _ := resolver(kind, ver, routePath, "HEAD")
		methods["HEAD"] = SubresourceConnectorResponseObject{
			Object:    resp,
			MIMETypes: mimeTypes(props.Get),
		}
	}
	if props.Options != nil {
		resp, _ := resolver(kind, ver, routePath, "OPTIONS")
		methods["OPTIONS"] = SubresourceConnectorResponseObject{
			Object:    resp,
			MIMETypes: mimeTypes(props.Get),
		}
	}
	return methods
}

func NewDefaultScheme() *runtime.Scheme {
	return newScheme()
}

func newScheme() *runtime.Scheme {
	unversionedVersion := schema.GroupVersion{Group: "", Version: "v1"}
	unversionedTypes := []runtime.Object{
		&metav1.Status{},
		&metav1.WatchEvent{},
		&metav1.APIVersions{},
		&metav1.APIGroupList{},
		&metav1.APIGroup{},
		&metav1.APIResourceList{},
		&metav1.PartialObjectMetadata{},
		&metav1.PartialObjectMetadataList{},
	}

	scheme := runtime.NewScheme()
	// we need to add the options to empty v1
	metav1.AddToGroupVersion(scheme, schema.GroupVersion{Group: "", Version: "v1"})
	scheme.AddUnversionedTypes(unversionedVersion, unversionedTypes...)
	return scheme
}

<<<<<<< HEAD
func copyPointerPrimitive[T any](f *T) *T {
	if f == nil {
		return nil
	}
	cpy := *f
	return &cpy
}

func copySpecSchemaArray(in []spec.Schema) []spec.Schema {
	if in == nil {
		return nil
	}
	out := make([]spec.Schema, len(in))
	for i := range in {
		out[i] = copySpecSchema(&in[i])
	}
	return out
}

//nolint:funlen
func copySpecSchema(in *spec.Schema) spec.Schema {
	out := spec.Schema{}
	if in == nil {
		return out
	}
	out.ID = in.ID
	out.Ref = in.Ref       // TODO: Ref has pointers inside of it
	out.Schema = in.Schema // SchemaURL is an alias of string
	out.Description = in.Description
	if in.Type != nil {
		out.Type = append(spec.StringOrArray{}, in.Type...)
	}
	out.Nullable = in.Nullable
	out.Format = in.Format
	out.Title = in.Title
	out.Default = in.Default // TODO: this is any, should we make a copy of this?
	out.Maximum = copyPointerPrimitive(in.Maximum)
	out.ExclusiveMaximum = in.ExclusiveMaximum
	out.Minimum = copyPointerPrimitive(in.Minimum)
	out.ExclusiveMinimum = in.ExclusiveMinimum
	out.MaxLength = copyPointerPrimitive(in.MaxLength)
	out.MinLength = copyPointerPrimitive(in.MinLength)
	out.Pattern = in.Pattern
	out.MaxItems = copyPointerPrimitive(in.MaxItems)
	out.MinItems = copyPointerPrimitive(in.MinItems)
	out.UniqueItems = in.UniqueItems
	out.MultipleOf = copyPointerPrimitive(in.MultipleOf)
	out.Enum = in.Enum // TODO: this is type any, we should copy?
	out.MaxProperties = copyPointerPrimitive(in.MaxProperties)
	out.MinProperties = copyPointerPrimitive(in.MinProperties)
	if in.Required != nil {
		out.Required = make([]string, len(in.Required))
		copy(out.Required, in.Required)
	}
	if in.Items != nil {
		out.Items = &spec.SchemaOrArray{}
		if in.Items.Schema != nil {
			schemaCopy := copySpecSchema(in.Items.Schema)
			out.Items.Schema = &schemaCopy
		}
		if len(in.Items.Schemas) > 0 {
			out.Items.Schemas = copySpecSchemaArray(in.Items.Schemas)
		}
	}
	out.AllOf = copySpecSchemaArray(in.AllOf)
	out.OneOf = copySpecSchemaArray(in.OneOf)
	out.AnyOf = copySpecSchemaArray(in.AnyOf)
	if in.Not != nil {
		cpy := copySpecSchema(in.Not)
		out.Not = &cpy
	}
	if in.Properties != nil {
		out.Properties = make(map[string]spec.Schema)
		for k, v := range in.Properties {
			out.Properties[k] = copySpecSchema(&v)
		}
	}
	if in.AdditionalProperties != nil {
		out.AdditionalProperties = &spec.SchemaOrBool{
			Allows: in.AdditionalProperties.Allows,
		}
		if in.AdditionalProperties.Schema != nil {
			schemaCopy := copySpecSchema(in.AdditionalProperties.Schema)
			in.AdditionalProperties.Schema = &schemaCopy
		}
	}
	if in.PatternProperties != nil {
		out.PatternProperties = make(map[string]spec.Schema)
		for k, v := range in.PatternProperties {
			out.Properties[k] = copySpecSchema(&v)
		}
	}
	if in.Dependencies != nil {
		out.Dependencies = make(spec.Dependencies)
		for k, v := range in.Dependencies {
			val := spec.SchemaOrStringArray{}
			if v.Schema != nil {
				schemaCopy := copySpecSchema(v.Schema)
				val.Schema = &schemaCopy
			}
			if len(v.Property) > 0 {
				val.Property = make([]string, len(v.Property))
				copy(val.Property, v.Property)
			}
			out.Dependencies[k] = val
		}
	}
	if in.AdditionalItems != nil {
		out.AdditionalItems = &spec.SchemaOrBool{
			Allows: in.AdditionalItems.Allows,
		}
		if in.AdditionalItems.Schema != nil {
			schemaCopy := copySpecSchema(in.AdditionalItems.Schema)
			in.AdditionalItems.Schema = &schemaCopy
		}
	}
	if in.Definitions != nil {
		out.Definitions = make(map[string]spec.Schema)
		for k, v := range in.Definitions {
			out.Definitions[k] = copySpecSchema(&v)
		}
	}
	out.Discriminator = in.Discriminator
	out.ReadOnly = in.ReadOnly
	if in.ExternalDocs != nil {
		out.ExternalDocs = &spec.ExternalDocumentation{
			Description: in.ExternalDocs.Description,
			URL:         in.ExternalDocs.URL,
		}
	}
	out.Example = in.Example // TODO: this is any
	if in.Extensions != nil {
		out.Extensions = spec.Extensions{}
		maps.Copy(out.Extensions, in.Extensions)
	}
	if in.ExtraProps != nil {
		out.ExtraProps = make(map[string]any)
		maps.Copy(out.ExtraProps, in.ExtraProps)
	}
	return out
}
=======
type EmptyObject struct{}
>>>>>>> a6d19c76
<|MERGE_RESOLUTION|>--- conflicted
+++ resolved
@@ -719,11 +719,7 @@
 	return defs
 }
 
-<<<<<<< HEAD
-func (*defaultInstaller) getOperationOpenAPI(kind, ver, path, method string, operation *spec3.Operation, resolver CustomRouteResponseResolver, defaultPkgPrefix string, ref common.ReferenceCallback) (string, common.OpenAPIDefinition) {
-=======
-func (*defaultInstaller) getOperationResponseOpenAPI(kind, ver, opPath, method string, operation *spec3.Operation, resolver CustomRouteResponseResolver, defaultPkgPrefix string, _ common.ReferenceCallback) (string, common.OpenAPIDefinition) {
->>>>>>> a6d19c76
+func (*defaultInstaller) getOperationResponseOpenAPI(kind, ver, opPath, method string, operation *spec3.Operation, resolver CustomRouteResponseResolver, defaultPkgPrefix string, ref common.ReferenceCallback) (string, common.OpenAPIDefinition) {
 	typePath := ""
 	if resolver == nil {
 		resolver = func(_, _, _, _ string) (any, bool) {
@@ -799,7 +795,7 @@
 	}
 }
 
-func (*defaultInstaller) getOperationRequestBodyOpenAPI(kind, ver, opPath, method string, operation *spec3.Operation, resolver CustomRouteResponseResolver, defaultPkgPrefix string, _ common.ReferenceCallback) (string, common.OpenAPIDefinition) {
+func (*defaultInstaller) getOperationRequestBodyOpenAPI(kind, ver, opPath, method string, operation *spec3.Operation, resolver CustomRouteResponseResolver, defaultPkgPrefix string, ref common.ReferenceCallback) (string, common.OpenAPIDefinition) {
 	typePath := ""
 	if resolver == nil {
 		resolver = func(_, _, _, _ string) (any, bool) {
@@ -961,7 +957,6 @@
 	return scheme
 }
 
-<<<<<<< HEAD
 func copyPointerPrimitive[T any](f *T) *T {
 	if f == nil {
 		return nil
@@ -1103,6 +1098,5 @@
 	}
 	return out
 }
-=======
-type EmptyObject struct{}
->>>>>>> a6d19c76
+
+type EmptyObject struct{}